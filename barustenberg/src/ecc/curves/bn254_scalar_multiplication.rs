use ark_bn254::Fr;

use ark_bn254::{G1Affine, G1Projective};
use ark_ec::short_weierstrass::{Affine, SWCurveConfig};
use ark_ff::Zero;

use crate::srs::io::read_transcript_g1;

use anyhow::Result;

#[inline]
fn cube_root_of_unity<F: ark_ff::Field>() -> F {
    // // endomorphism i.e. lambda * [P] = (beta * x, y)
    // if constexpr (Params::cube_root_0 != 0) {
    //     constexpr field result{
    //         Params::cube_root_0, Params::cube_root_1, Params::cube_root_2, Params::cube_root_3
    //     };
    //     return result;
    // } else {
    let two_inv = F::from(2_u32).inverse().unwrap();
    let numerator = (-F::from(3_u32)).sqrt().unwrap() - F::from(1_u32);
    two_inv * numerator
    // constexpr field two_inv = field(2).invert();
    // constexpr field numerator = (-field(3)).sqrt() - field(1);
    // constexpr field result = two_inv * numerator;
    // return result;
    //}
}
pub(crate) fn is_point_at_infinity(point: &G1Projective) -> bool {
    !(point.x.is_zero() && point.y.is_zero()) && point.z.is_zero()
}

#[derive(Clone, Debug, Default)]
pub(crate) struct Pippenger {
    monomials: Vec<G1Affine>,
    num_points: usize,
}

impl Pippenger {
    pub(crate) fn get_num_points(&self) -> usize {
        todo!()
    }

    pub(crate) fn from_points(_points: &[G1Affine], _num_points: usize) -> Self {
        todo!()
    }

    pub(crate) fn from_path(path: &str, num_points: usize) -> Result<Self> {
        let mut monomials = vec![G1Affine::default(); num_points];
        read_transcript_g1(&mut monomials, num_points, path)?;
        let mut point_table = monomials.clone();
        generate_pippenger_point_table(point_table.as_mut_slice(), &mut monomials, num_points);
        Ok(Self {
            monomials,
            num_points,
        })
    }
}

#[derive(Clone, Default, Debug)]
pub(crate) struct PippengerRuntimeState<C: SWCurveConfig> {
    point_schedule: Vec<u64>,
    skew_table: Vec<bool>,
    point_pairs_1: Vec<Affine<C>>,
    point_pairs_2: Vec<Affine<C>>,
    scratch_space: Vec<C::BaseField>,
    bucket_counts: Vec<u32>,
    bit_counts: Vec<u32>,
    bucket_empty_status: Vec<bool>,
    round_counts: Vec<u64>,
    num_points: u64,
}

impl<C: SWCurveConfig> PippengerRuntimeState<C> {
    pub(crate) fn new(_size: usize) -> Self {
        todo!()
    }
    pub(crate) fn pippenger_unsafe(
        &mut self,
        _mul_scalars: &mut [C::ScalarField],
        _srs_points: &[Affine<C>],
        _msm_size: usize,
    ) -> Affine<C> {
        todo!()
    }

    pub(crate) fn pippenger(
        &mut self,
        _scalars: &mut [Fr],
        _points: &[Affine<C>],
        _num_initial_points: usize,
        _handle_edge_cases: bool,
    ) -> Affine<C> {
        todo!()
    }
}
<<<<<<< HEAD
pub(crate) fn generate_pippenger_point_table<F: Field>(
    points: &mut [G1Affine],
    table: &mut [G1Affine],
    num_points: usize,
) {
    // calculate the cube root of unity
    let beta = cube_root_of_unity::<F>();
=======
pub(crate) fn generate_pippenger_point_table<C: SWCurveConfig>(
    points: &[Affine<C>],
    table: &mut [Affine<C>],
    num_points: usize,
) {
    // calculate the cube root of unity
    let beta = cube_root_of_unity::<C::BaseField>();
>>>>>>> b2505743

    // iterate backwards, so that `points` and `table` can point to the same memory location
    for i in (0..num_points).rev() {
        table[i * 2] = points[i];
        table[i * 2 + 1].x = beta * points[i].x;
        table[i * 2 + 1].y = -points[i].y;
    }
}<|MERGE_RESOLUTION|>--- conflicted
+++ resolved
@@ -94,15 +94,6 @@
         todo!()
     }
 }
-<<<<<<< HEAD
-pub(crate) fn generate_pippenger_point_table<F: Field>(
-    points: &mut [G1Affine],
-    table: &mut [G1Affine],
-    num_points: usize,
-) {
-    // calculate the cube root of unity
-    let beta = cube_root_of_unity::<F>();
-=======
 pub(crate) fn generate_pippenger_point_table<C: SWCurveConfig>(
     points: &[Affine<C>],
     table: &mut [Affine<C>],
@@ -110,7 +101,6 @@
 ) {
     // calculate the cube root of unity
     let beta = cube_root_of_unity::<C::BaseField>();
->>>>>>> b2505743
 
     // iterate backwards, so that `points` and `table` can point to the same memory location
     for i in (0..num_points).rev() {
