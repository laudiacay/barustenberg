--- conflicted
+++ resolved
@@ -2,11 +2,8 @@
 
 // TODO todo - stubs to get the compiler to cooperate.
 pub(crate) mod curves;
-<<<<<<< HEAD
+pub(crate) mod groups;
 pub(crate) mod scalar_multiplication;
-=======
-pub(crate) mod groups;
->>>>>>> df6bc6f0
 
 #[inline]
 pub(crate) fn conditionally_subtract_from_double_modulus<Fr: Field + FftField>(
