--- conflicted
+++ resolved
@@ -1,24 +1,9 @@
-<<<<<<< HEAD
-use std::f64::consts;
-use std::mem;
-use rayon::prelude::*;
-extern crate num_cpus;
-
-use crate::numeric::bitop::get_msb;
-    
-
-=======
->>>>>>> 4c996343
 pub mod polynomial_arithmetic {
     use ark_bn254::Fr;
     use lazy_static::lazy_static;
     use std::sync::Mutex;
 
-<<<<<<< HEAD
-    use crate::{ecc::curves::bn254::Fr, numeric::bitop::get_msb::Msb}; // NOTE: This might not be the right Fr, need to check vs gumpkin
-=======
     use crate::numeric::{self, bitop::Msb}; // NOTE: This might not be the right Fr, need to check vs gumpkin
->>>>>>> 4c996343
     struct ScratchSpace<T> {
         working_memory: Mutex<Option<Vec<T>>>,
     }
@@ -92,13 +77,8 @@
         assert!(is_power_of_two(poly_domain_size));
 
         // TODO Implement the msb from numeric/bitop/get_msb.cpp
-<<<<<<< HEAD
-        let log2_size = Msb::get_msb(domain_size) as usize;
-        let log2_poly_size = Msb::get_msb(poly_domain_size) as usize;
-=======
         let log2_size = domain_size.get_msb();
         let log2_poly_size = poly_domain_size.get_msb();
->>>>>>> 4c996343
 
         for i in 0..=domain_size {
             let swap_index = reverse_bits(i as u32, log2_size as u32) as usize;
@@ -121,11 +101,7 @@
         }
 
         for m in (2..domain_size).step_by(2) {
-<<<<<<< HEAD
-            let i = Msb::get_msb(m) as usize;
-=======
             let i = m.get_msb();
->>>>>>> 4c996343
             for k in (0..domain_size).step_by(2 * m) {
                 for j in 0..m {
                     let even_poly_idx = (k + j) >> log2_poly_size;
@@ -382,11 +358,7 @@
                 let block_mask = m - 1;
                 let index_mask = !block_mask;
 
-<<<<<<< HEAD
-                let round_roots = &root_table[Msb::get_msb(m as u32) as usize - 1];
-=======
                 let round_roots = &root_table[m.get_msb() - 1];
->>>>>>> 4c996343
 
                 for i in start..end {
                     let k1 = (i & index_mask) << 1;
@@ -569,11 +541,7 @@
         _: &EvaluationDomain<T>,
         domain_extension: usize,
     ) {
-<<<<<<< HEAD
-        let log2_domain_extension = Msb::get_msb(domain_extension) as usize;
-=======
         let log2_domain_extension = domain_extension.get_msb() as usize;
->>>>>>> 4c996343
         let primitive_root = T::get_root_of_unity(domain.log2_size + log2_domain_extension);
 
         let scratch_space_len = domain.size * domain_extension;
@@ -630,96 +598,5 @@
                 }
             }
         }
-<<<<<<< HEAD
-    }    
-
-    fn add<T: FieldElement>(
-        a_coeffs: &[T],
-        b_coeffs: &[T],
-        r_coeffs: &mut [T],
-        domain: &EvaluationDomain<T>,
-    ) {
-        for i in 0..domain.size {
-            r_coeffs[i] = a_coeffs[i] + b_coeffs[i];
-        }
-    }
-    
-    fn sub<T: FieldElement>(
-        a_coeffs: &[T],
-        b_coeffs: &[T],
-        r_coeffs: &mut [T],
-        domain: &EvaluationDomain<T>,
-    ) {
-        for i in 0..domain.size {
-            r_coeffs[i] = a_coeffs[i] - b_coeffs[i];
-        }
-    }
-    
-    fn mul<T: FieldElement>(
-        a_coeffs: &[T],
-        b_coeffs: &[T],
-        r_coeffs: &mut [T],
-        domain: &EvaluationDomain<T>,
-    ) {
-        for i in 0..domain.size {
-            r_coeffs[i] = a_coeffs[i] * b_coeffs[i];
-        }
-    }
-    
-    fn evaluate<T: FieldElement>(coeffs: &[T], z: T, n: usize) -> T {
-        let num_threads = num_cpus::get();
-        let range_per_thread = n / num_threads;
-        let leftovers = n - (range_per_thread * num_threads);
-        let mut evaluations = vec![T::zero(); num_threads];
-    
-        evaluations.par_iter_mut().enumerate().for_each(|(j, ev)| {
-            let z_acc = z.pow((j * range_per_thread) as u64);
-            let offset = j * range_per_thread;
-            let end = if j == num_threads - 1 {
-                offset + range_per_thread + leftovers
-            } else {
-                offset + range_per_thread
-            };
-    
-            for i in offset..end {
-                let work_var = z_acc * coeffs[i];
-                *ev += work_var;
-            }
-        });
-    
-        evaluations.into_iter().sum()
-    }
-    
-    fn evaluate_vec<T: FieldElement>(coeffs: &[Vec<T>], z: T, large_n: usize) -> T {
-        let num_polys = coeffs.len();
-        let poly_size = large_n / num_polys;
-        assert!(is_power_of_two(poly_size));
-        let log2_poly_size = (poly_size as f64).log2() as usize;
-        let num_threads = num_cpus::get();
-        let range_per_thread = large_n / num_threads;
-        let leftovers = large_n - (range_per_thread * num_threads);
-        let mut evaluations = vec![T::zero(); num_threads];
-    
-        evaluations.par_iter_mut().enumerate().for_each(|(j, ev)| {
-            let z_acc = z.pow((j * range_per_thread) as u64);
-            let offset = j * range_per_thread;
-            let end = if j == num_threads - 1 {
-                offset + range_per_thread + leftovers
-            } else {
-                offset + range_per_thread
-            };
-    
-            for i in offset..end {
-                let work_var = z_acc * coeffs[i >> log2_poly_size][i & (poly_size - 1)];
-                *ev += work_var;
-            }
-        });
-    
-        evaluations.into_iter().sum()
-    }
-    
-
-=======
-    }
->>>>>>> 4c996343
+    }
 }