<<<<<<< HEAD
use ark_ff::{batch_inversion, FftField, Field};
=======
#![cfg_attr(docsrs, feature(doc_cfg))]
#![warn(missing_debug_implementations, missing_docs)]
#![deny(unreachable_pub, private_in_public)]
//! This module provides various functions to perform operations on polynomials, with a focus on 
//! arithmetic and evaluation functionality. 
//!
//! Polynomials are represented as vectors of field elements where each element is a coefficient 
//! in the polynomial. The i-th element of the vector represents the coefficient for the x^i term.
//! 
//! # Main Functions
//! 
//! - `compute_efficient_interpolation`: Computes the polynomial that interpolates a given set 
//! of points in an efficient manner using the Lagrange Interpolation formula.
//! 
//! - `evaluate`: Evaluates a given polynomial at a specific point. This function can use parallel 
//! computation to speed up the evaluation.
//!
//! - `*_fft_*`: Computes the Fast Fourier Transform (FFT) of a polynomial in multiple different ways.
//!
//! # Helper Functions
//! 
//! - `compute_linear_polynomial_product`, `compute_num_threads`, `reverse_bits`, 
//! `is_power_of_two_usize`, `compute_barycentric_lagrange_weights`, `compute_multiexp`, 
//! `compute_inner_product`: These functions are used as helpers for the main functions to 
//! perform operations such as product of linear terms, computation of weights for interpolation, 
//! computing multi-exponentiation and inner products, as well as bit manipulation for the FFT.
//!
//! This module forms the computational backbone for performing operations on polynomials, 
//! including interpolation, evaluation, and transformations like the FFT. It is built with 
//! performance in mind, leveraging concurrent processing where possible.

use anyhow::ensure;
use ark_ff::{FftField, Field};
>>>>>>> 27905cb8

use crate::{common::max_threads::compute_num_threads, numeric::bitop::Msb};

pub(crate) struct LagrangeEvaluations<Fr: Field + FftField> {
    pub(crate) vanishing_poly: Fr,
    pub(crate) l_start: Fr,
    pub(crate) l_end: Fr,
}

#[inline]
/// Reverses the first `bit_length` bits of a `u32` number.
///
/// This function takes a `u32` number `x` and a bit length `bit_length`. It reverses the order of
/// the first `bit_length` bits in `x` and returns the result.
///
/// # Arguments
///
/// * `x` - A `u32` number whose bits are to be reversed.
/// * `bit_length` - A `u32` specifying the number of bits to be reversed.
///
/// # Returns
///
/// * A `u32` number with the first `bit_length` bits reversed.
///
/// # Examples
///
/// ```
/// assert_eq!(reverse_bits(0b1011, 4), 0b1101);
/// ```
fn reverse_bits(x: u32, bit_length: u32) -> u32 {
    let x = ((x & 0xaaaaaaaa) >> 1) | ((x & 0x55555555) << 1);
    let x = ((x & 0xcccccccc) >> 2) | ((x & 0x33333333) << 2);
    let x = ((x & 0xf0f0f0f0) >> 4) | ((x & 0x0f0f0f0f) << 4);
    let x = ((x & 0xff00ff00) >> 8) | ((x & 0x00ff00ff) << 8);
    ((x >> 16) | (x << 16)) >> (32 - bit_length)
}

#[inline]
/// Checks whether a `u64` number is a power of two.
///
/// # Arguments
///
/// * `x` - A `u64` number to be checked.
///
/// # Returns
///
/// * A `bool` that is `true` if `x` is a power of two and `false` otherwise.
///
/// # Examples
///
/// ```
/// assert_eq!(is_power_of_two(4), true);
/// assert_eq!(is_power_of_two(6), false);
/// ```
fn is_power_of_two(x: u64) -> bool {
    x != 0 && (x & (x - 1)) == 0
}

#[inline]
/// Checks whether a `usize` number is a power of two.
///
/// # Arguments
///
/// * `x` - A `usize` number to be checked.
///
/// # Returns
///
/// * A `bool` that is `true` if `x` is a power of two and `false` otherwise.
///
/// # Examples
///
/// ```
/// assert_eq!(is_power_of_two_usize(4), true);
/// assert_eq!(is_power_of_two_usize(6), false);
/// ```
fn is_power_of_two_usize(x: usize) -> bool {
    x != 0 && (x & (x - 1)) == 0
}

/// Copies a polynomial from `src` to `dest` with specified numbers of coefficients.
///
/// This function copies the first `num_src_coefficients` coefficients from `src` to `dest`. If 
/// `num_target_coefficients` is greater than `num_src_coefficients`, the remaining coefficients in 
/// `dest` are set to zero.
///
/// # Type Parameters
///
/// * `Fr` - A type that implements `Copy` and `Default` traits.
///
/// # Arguments
///
/// * `src` - A slice of coefficients from the source polynomial.
/// * `dest` - A mutable slice of coefficients where the coefficients from `src` are copied.
/// * `num_src_coefficients` - The number of coefficients to copy from `src`.
/// * `num_target_coefficients` - The total number of coefficients in the target polynomial.
///
/// # Examples
///
/// ```
/// use ...;  // import the appropriate crate and function
///
/// let src = vec![Fr::from(1), Fr::from(2), Fr::from(3)];  // replace `Fr::from` with the appropriate constructor for your field type
/// let mut dest = vec![Fr::default(); 4];
///
/// copy_polynomial(&src, &mut dest, src.len(), dest.len());
///
/// assert_eq!(dest, vec![Fr::from(1), Fr::from(2), Fr::from(3), Fr::default()]);  // replace `Fr::from` and `Fr::default` with the appropriate constructor for your field type
/// ```
fn copy_polynomial<Fr: Copy + Default>(
    src: &[Fr],
    dest: &mut [Fr],
    num_src_coefficients: usize,
    num_target_coefficients: usize,
) {
    // TODO: fiddle around with avx asm to see if we can speed up
    dest[..num_src_coefficients].copy_from_slice(&src[..num_src_coefficients]);

    if num_target_coefficients > num_src_coefficients {
        // fill out the polynomial coefficients with zeroes
        for item in dest
            .iter_mut()
            .take(num_target_coefficients)
            .skip(num_src_coefficients)
        {
            *item = Fr::default();
        }
    }
}

use std::ops::{Add, Mul, Sub};

use super::{evaluation_domain::EvaluationDomain, Polynomial};

/// Performs a serial Fast Fourier Transform (FFT) on a set of polynomials.
///
/// This function computes the FFT on a set of polynomials represented by `coeffs`. The 
/// polynomials are evaluated at the `domain_size`-th roots of unity, given in the `root_table`.
///
/// It uses an iterative in-place Cooley-Tukey FFT algorithm, which requires that the number 
/// of polynomial coefficients (i.e., `domain_size`) is a power of two.
///
/// The computation is performed in serial, meaning it uses a single thread. For large inputs, 
/// a parallel FFT algorithm may be more efficient.
///
/// # Type Parameters
///
/// * `Fr` - A field type that implements `Copy`, `Default`, `Add`, `Sub` and `Mul`. The operations 
///          must take no arguments and return an instance of the same type.
///
/// # Arguments
///
/// * `coeffs` - A mutable slice of vectors representing the coefficients of the polynomials. 
///              Each vector is a polynomial and the FFT is performed in-place, meaning the output 
///              is stored in `coeffs`.
/// * `domain_size` - The size of the domain over which the FFT is computed. It must be a power 
///                   of two and divide evenly into the number of polynomials.
/// * `root_table` - A slice of vectors representing the `domain_size`-th roots of unity. These 
///                  are used in the FFT computation.
///
/// # Panics
///
/// Panics if `domain_size` is not a power of two, or if `domain_size` does not divide evenly 
/// into the number of polynomials.
///
/// # Examples
///
/// ```
/// use ...;  // import the appropriate crate and function
///
/// let mut coeffs = vec![vec![Fr::from(1), Fr::from(2)], vec![Fr::from(3), Fr::from(4)]];
/// let root_table = ...;  // compute or provide the roots of unity
/// let domain_size = 2;
///
/// fft_inner_serial(&mut coeffs, domain_size, &root_table);
///
/// // `coeffs` now contains the FFT of the input polynomials
/// ```
fn fft_inner_serial<Fr: Copy + Default + Add<Output = Fr> + Sub<Output = Fr> + Mul<Output = Fr>>(
    coeffs: &mut [Vec<Fr>],
    domain_size: usize,
    root_table: &[Vec<Fr>],
) {
    // Assert that the number of polynomials is a power of two.
    let num_polys = coeffs.len();
    assert!(is_power_of_two_usize(num_polys));
    let poly_domain_size = domain_size / num_polys;
    assert!(is_power_of_two_usize(poly_domain_size));

    let log2_size = domain_size.get_msb();
    let log2_poly_size = poly_domain_size.get_msb();

    for i in 0..=domain_size {
        let swap_index = reverse_bits(i as u32, log2_size as u32) as usize;

        if i < swap_index {
            let even_poly_idx = i >> log2_poly_size;
            let even_elem_idx = i % poly_domain_size;
            let odd_poly_idx = swap_index >> log2_poly_size;
            let odd_elem_idx = swap_index % poly_domain_size;
            coeffs[even_poly_idx][even_elem_idx] = coeffs[odd_poly_idx][odd_elem_idx];
        }
    }

    for coeffs_l in coeffs.iter_mut().take(num_polys) {
        for k in (0..poly_domain_size).step_by(2) {
            let temp = coeffs_l[k + 1];
            coeffs_l[k + 1] = coeffs_l[k] - coeffs_l[k + 1];
            coeffs_l[k] = coeffs_l[k] + temp;
        }
    }

    for m in (2..domain_size).step_by(2) {
        let i = m.get_msb();
        for k in (0..domain_size).step_by(2 * m) {
            for j in 0..m {
                let even_poly_idx = (k + j) >> log2_poly_size;
                let even_elem_idx = (k + j) & (poly_domain_size - 1);
                let odd_poly_idx = (k + j + m) >> log2_poly_size;
                let odd_elem_idx = (k + j + m) & (poly_domain_size - 1);

                let temp = root_table[i - 1][j] * coeffs[odd_poly_idx][odd_elem_idx];
                coeffs[odd_poly_idx][odd_elem_idx] = coeffs[even_poly_idx][even_elem_idx] - temp;
                coeffs[even_poly_idx][even_elem_idx] = coeffs[even_poly_idx][even_elem_idx] + temp;
            }
        }
    }
}

impl<Fr: Field + FftField> EvaluationDomain<Fr> {
    /// modifies target[..generator_size]
    fn scale_by_generator(
        &self,
        _coeffs: &mut [Fr],
        _target: &mut [Fr],
        _generator_start: Fr,
        _generator_shift: Fr,
        generator_size: usize,
    ) {
        let _generator_size_per_thread = generator_size / self.num_threads;
        todo!("parallelism");
    }

    /// Compute multiplicative subgroup (g.X)^n.
    /// Compute the subgroup for X in roots of unity of (2^log2_subgroup_size)*n.
    /// X^n will loop through roots of unity (2^log2_subgroup_size).
    /// @param log2_subgroup_size Log_2 of the subgroup size.
    /// @param src_domain The domain of size n.
    /// @param subgroup_roots Pointer to the array for saving subgroup members.

    fn compute_multiplicative_subgroup(
        &self,
        log2_subgroup_size: usize,
        subgroup_roots: &mut [Fr],
    ) -> anyhow::Result<()> {
        let subgroup_size = 1 << log2_subgroup_size;

        // Step 1: get primitive 4th root of unity
        let subgroup_root = Fr::get_root_of_unity(log2_subgroup_size as u64)
            .ok_or_else(|| anyhow::anyhow!("Failed to find root of unity"))?;

        // Step 2: compute the cofactor term g^n
        let mut accumulator = self.generator;
        for _ in 0..self.log2_size {
            accumulator.square_in_place();
        }

        // Step 3: fill array with subgroup_size values of (g.X)^n, scaled by the cofactor
        subgroup_roots[0] = accumulator;
        for i in 1..subgroup_size {
            subgroup_roots[i] = subgroup_roots[i - 1] * subgroup_root;
        }
        Ok(())
    }

    // TODO readd pragma omp parallel
    pub(crate) fn fft_inner_parallel_vec_inplace(
        &self,
        coeffs: &mut [&mut [Fr]],
        _fr: &Fr,
        root_table: &[&[Fr]],
    ) {
        //let scratch_space = Self::get_scratch_space(self.size); // Implement the get_scratch_space function

        let mut scratch_space = vec![Fr::zero(); self.size];

        let num_polys = coeffs.len();
        assert!(num_polys.is_power_of_two());
        let poly_size = self.size / num_polys;
        assert!(poly_size.is_power_of_two());
        let poly_mask = poly_size - 1;
        let log2_poly_size = poly_size.trailing_zeros() as usize;

        // First FFT round is a special case - no need to multiply by root table, because all entries are 1.
        // We also combine the bit reversal step into the first round, to avoid a redundant round of copying data
        for j in 0..self.num_threads {
            let mut temp_1;
            let mut temp_2;
            for i in (j * self.thread_size..(j + 1) * self.thread_size).step_by(2) {
                //let next_index_1 = reverse_bits((i + 2) as u32, self.log2_size as u32) as usize;
                //let next_index_2 = reverse_bits((i + 3) as u32, self.log2_size as u32) as usize;
                // TODO builtin prefetch stuff here
                let swap_index_1 = reverse_bits(i as u32, self.log2_size as u32) as usize;
                let swap_index_2 = reverse_bits((i + 1) as u32, self.log2_size as u32) as usize;

                let poly_idx_1 = swap_index_1 >> log2_poly_size;
                let elem_idx_1 = swap_index_1 & poly_mask;
                let poly_idx_2 = swap_index_2 >> log2_poly_size;
                let elem_idx_2 = swap_index_2 & poly_mask;

                temp_1 = coeffs[poly_idx_1][elem_idx_1];
                temp_2 = coeffs[poly_idx_2][elem_idx_2];
                scratch_space[i + 1] = temp_1 - temp_2;
                scratch_space[i] = temp_1 + temp_2;
            }
        }

        // hard code exception for when the domain size is tiny - we won't execute the next loop, so need to manually
        // reduce + copy
        if self.size <= 2 {
            coeffs[0][0] = scratch_space[0];
            coeffs[0][1] = scratch_space[1];
        }
        // Outer FFT loop - iterates over the FFT rounds
        for m in (2..=self.size).step_by(2) {
            for j in 0..self.num_threads {
                let mut temp: Fr;

                // Ok! So, what's going on here? This is the inner loop of the FFT algorithm, and we want to break it
                // out into multiple independent threads. For `num_threads`, each thread will evaluation `domain.size /
                // num_threads` of the polynomial. The actual iteration length will be half of this, because we leverage
                // the fact that \omega^{n/2} = -\omega (where \omega is a root of unity)

                // Here, `start` and `end` are used as our iterator limits, so that we can use our iterator `i` to
                // directly access the roots of unity lookup table
                let start = j * (self.thread_size >> 1);
                let end = (j + 1) * (self.thread_size >> 1);

                // For all but the last round of our FFT, the roots of unity that we need, will be a subset of our
                // lookup table. e.g. for a size 2^n FFT, the 2^n'th roots create a multiplicative subgroup of order 2^n
                //      the 1st round will use the roots from the multiplicative subgroup of order 2 : the 2'th roots of
                //      unity the 2nd round will use the roots from the multiplicative subgroup of order 4 : the 4'th
                //      roots of unity
                // i.e. each successive FFT round will double the set of roots that we need to index.
                // We have already laid out the `root_table` container so that each FFT round's roots are linearly
                // ordered in memory. For all FFT rounds, the number of elements we're iterating over is greater than
                // the size of our lookup table. We need to access this table in a cyclical fasion - i.e. for a subgroup
                // of size x, the first x iterations will index the subgroup elements in order, then for the next x
                // iterations, we loop back to the start.

                // We could implement the algorithm by having 2 nested loops (where the inner loop iterates over the
                // root table), but we want to flatten this out - as for the first few rounds, the inner loop will be
                // tiny and we'll have quite a bit of unneccesary branch checks For each iteration of our flattened
                // loop, indexed by `i`, the element of the root table we need to access will be `i % (current round
                // subgroup size)` Given that each round subgroup size is `m`, which is a power of 2, we can index the
                // root table with a very cheap `i & (m - 1)` Which is why we have this odd `block_mask` variable

                let block_mask = m - 1;

                // The next problem to tackle, is we now need to efficiently index the polynomial element in
                // `scratch_space` in our flattened loop If we used nested loops, the outer loop (e.g. `y`) iterates
                // from 0 to 'domain size', in steps of 2 * m, with the inner loop (e.g. `z`) iterating from 0 to m. We
                // have our inner loop indexer with `i & (m - 1)`. We need to add to this our outer loop indexer, which
                // is equivalent to taking our indexer `i`, masking out the bits used in the 'inner loop', and doubling
                // the result. i.e. polynomial indexer = (i & (m - 1)) + ((i & ~(m - 1)) >> 1) To simplify this, we
                // cache index_mask = ~block_mask, meaning that our indexer is just `((i & index_mask) << 1 + (i &
                // block_mask)`

                let index_mask = !block_mask;

                // `round_roots` fetches the pointer to this round's lookup table. We use `numeric::get_msb(m) - 1` as
                // our indexer, because we don't store the precomputed root values for the 1st round (because they're
                // all 1).

                let round_roots = root_table[(m.trailing_zeros() - 1) as usize];

                // Finally, we want to treat the final round differently from the others,
                // so that we can reduce out of our 'coarse' reduction and store the output in `coeffs` instead of
                // `scratch_space`

                if m != (self.size >> 1) {
                    for i in start..end {
                        let k1 = (i & index_mask) << 1;
                        let j1 = i & block_mask;
                        temp = round_roots[j1] * scratch_space[k1 + j1 + m];
                        scratch_space[k1 + j1 + m] = scratch_space[k1 + j1] - temp;
                        scratch_space[k1 + j1] += temp;
                    }
                } else {
                    for i in start..end {
                        let k1 = (i & index_mask) << 1;
                        let j1 = i & block_mask;

                        let poly_idx_1 = (k1 + j1) >> log2_poly_size;
                        let elem_idx_1 = (k1 + j1) & poly_mask;
                        let poly_idx_2 = (k1 + j1 + m) >> log2_poly_size;
                        let elem_idx_2 = (k1 + j1 + m) & poly_mask;

                        temp = round_roots[j1] * scratch_space[k1 + j1 + m];
                        coeffs[poly_idx_2][elem_idx_2] = scratch_space[k1 + j1] - temp;
                        coeffs[poly_idx_1][elem_idx_1] = scratch_space[k1 + j1] + temp;
                    }
                }
            }
        }
    }

    // TODO readd pragma omp parallel
    pub(crate) fn fft_inner_parallel(
        &self,
        coeffs: &mut [Fr],
        target: &mut [Fr],
        _fr: &Fr,
        root_table: &[&[Fr]],
    ) {
        // TODO parallelize
        // First FFT round is a special case - no need to multiply by root table, because all entries are 1.
        // We also combine the bit reversal step into the first round, to avoid a redundant round of copying data
        (0..self.num_threads).for_each(|j| {
            let mut temp_1;
            let mut temp_2;
            let thread_start = j * self.thread_size;
            let thread_end = (j + 1) * self.thread_size;
            for i in (thread_start..thread_end).step_by(2) {
                //let next_index_1 = reverse_bits((i + 2) as u32, self.log2_size as u32) as usize;
                //let next_index_2 = reverse_bits((i + 3) as u32, self.log2_size as u32) as usize;

                // TODO builtin prefetch :|

                let swap_index_1 = reverse_bits(i as u32, self.log2_size as u32) as usize;
                let swap_index_2 = reverse_bits((i + 1) as u32, self.log2_size as u32) as usize;

                temp_1 = coeffs[swap_index_1];
                temp_2 = coeffs[swap_index_2];
                target[i + 1] = temp_1 - temp_2;
                target[i] = temp_1 + temp_2;
            }
        });

        // hard code exception for when the domain size is tiny - we won't execute the next loop, so need to manually
        // reduce + copy
        if self.size <= 2 {
            coeffs[0] = target[0];
            coeffs[1] = target[1];
        }

        // outer FFT loop
        // TODO this is super incorrect
        for m in (2..self.size).step_by(2) {
            (0..self.num_threads).for_each(|j| {
                let mut temp;

                let start = j * (self.thread_size >> 1);
                let end = (j + 1) * (self.thread_size >> 1);

                let block_mask = m - 1;
                let index_mask = !block_mask;

                let round_roots = &root_table[m.get_msb() - 1];

                for i in start..end {
                    let k1 = (i & index_mask) << 1;
                    let j1 = i & block_mask;
                    temp = round_roots[j1] * target[k1 + j1 + m];
                    target[k1 + j1 + m] = target[k1 + j1] - temp;
                    target[k1 + j1] += temp;
                }
            });
        }
    }

    fn partial_fft_serial_inner(&self, coeffs: &mut [Fr], target: &mut [Fr], root_table: &[&[Fr]]) {
        let n = self.size >> 2;
        let full_mask = self.size - 1;
        let m = self.size >> 1;
        let half_mask = m - 1;
        let round_roots = &root_table[((m as f64).log2() as usize) - 1];
        let mut root_index;

        for i in 0..n {
            for s in 0..4 {
                target[(3 - s) * n + i] = Fr::zero();
                for j in 0..4 {
                    let index = i + j * n;
                    root_index = (index * (s + 1)) & full_mask;
                    target[(3 - s) * n + i] += (if root_index < m {
                        Fr::one()
                    } else {
                        -Fr::one()
                    }) * coeffs[index]
                        * round_roots[root_index & half_mask];
                }
            }
        }
    }

    pub(crate) fn partial_fft_parallel_inner(
        &self,
        coeffs: &mut [Fr],
        root_table: &[&[Fr]],
        constant: Fr,
        is_coset: bool,
    ) {
        let n = self.size >> 2;
        let full_mask = self.size - 1;
        let m = self.size >> 1;
        let half_mask = m - 1;
        let round_roots = &root_table[((m as f64).log2() as usize) - 1];

        let small_domain = EvaluationDomain::<Fr>::new(n, None);

        for i in 0..small_domain.size {
            let temp = [
                coeffs[i],
                coeffs[i + n],
                coeffs[i + 2 * n],
                coeffs[i + 3 * n],
            ];
            coeffs[i] = Fr::zero();
            coeffs[i + n] = Fr::zero();
            coeffs[i + 2 * n] = Fr::zero();
            coeffs[i + 3 * n] = Fr::zero();

            let mut index;
            let mut root_index;
            let mut root_multiplier;
            let mut temp_constant = constant;

            for s in 0..4 {
                for (j, t_j) in temp.iter().enumerate() {
                    index = i + j * n;
                    root_index = index * (s + 1);
                    if is_coset {
                        root_index -= 4 * i;
                    }
                    root_index &= full_mask;
                    root_multiplier = round_roots[root_index & half_mask];
                    if root_index >= m {
                        root_multiplier = -round_roots[root_index & half_mask];
                    }
                    coeffs[(3 - s) * n + i] += root_multiplier * t_j;
                }
                if is_coset {
                    temp_constant *= self.generator;
                    coeffs[(3 - s) * n + i] *= temp_constant;
                }
            }
        }
    }

    pub(crate) fn partial_fft_serial(&self, coeffs: &mut [Fr], target: &mut [Fr]) {
        self.partial_fft_serial_inner(coeffs, target, &self.get_round_roots()[..]);
    }

    pub(crate) fn partial_fft(&self, coeffs: &mut [Fr], constant: Fr, is_coset: bool) {
        self.partial_fft_parallel_inner(coeffs, &self.get_round_roots()[..], constant, is_coset);
    }

    fn fft_inplace(&self, coeffs: &mut [Fr]) {
        self.fft_inner_parallel_vec_inplace(&mut [coeffs], &self.root, &self.get_round_roots()[..]);
    }

    fn fft(&self, coeffs: &mut [Fr], target: &mut [Fr]) {
        self.fft_inner_parallel(coeffs, target, &self.root, &self.get_round_roots()[..]);
    }

    fn fft_vec_inplace(&self, _coeffs: &mut [&mut [Fr]]) {
        todo!();
    }

    // The remaining functions require you to create a version of `fft_inner_parallel` that accepts a Vec<&[T]> as the first parameter.

    pub(crate) fn ifft_inplace(&self, coeffs: &mut Polynomial<Fr>) {
        self.fft_inner_parallel_vec_inplace(
            &mut [coeffs.coefficients.as_mut_slice()],
            &self.root_inverse,
            &self.get_inverse_round_roots()[..],
        );
        todo!("parallelize")
        // for i in 0..self.size {
        //     coeffs[i] *= self.domain_inverse;
        // }
    }

    pub(crate) fn ifft(&self, coeffs: &mut [Fr], target: &mut [Fr]) {
        self.fft_inner_parallel(
            coeffs,
            target,
            &self.root_inverse,
            &self.get_round_roots()[..],
        );
        // TODO parallelize me
        todo!("parallelize here")
        // for i in 0..self.size {
        //     target[i] *= self.domain_inverse;
        // }
    }

    fn ifft_vec_inplace(&self, _coeffs: &mut [&mut [Fr]]) {
        todo!();
    }
    fn ifft_with_constant(&self, _coeffs: &mut [Fr], _value: Fr) {
        todo!();
    }

    pub(crate) fn coset_ifft(&self, _coeffs: &mut [Fr]) {
        todo!()
    }
    pub(crate) fn coset_ifft_vec(&self, _coeffs: &[&mut [&mut Fr]]) {
        todo!()
    }

    fn fft_with_constant(&self, coeffs: &mut [Fr], target: &mut [Fr], value: Fr) {
        self.fft_inner_parallel(coeffs, target, &self.root, &self.get_round_roots()[..]);
        for item in coeffs.iter_mut().take(self.size) {
            *item *= value;
        }
    }

    // The remaining `coset_fft` functions require you to create a version of `scale_by_generator` that accepts a Vec<&[T]> as the first parameter.
    fn coset_fft_inplace_extension(
        coeffs: &mut [Fr],
        small_domain: &Self,
        _large_domain: &Self,
        domain_extension: usize,
    ) -> anyhow::Result<()> {
        let log2_domain_extension = domain_extension.get_msb();
        let primitive_root =
            Fr::get_root_of_unity((small_domain.log2_size + log2_domain_extension) as u64)
                .ok_or_else(|| anyhow::anyhow!("Failed to get root of unity"))?;

        let scratch_space_len = small_domain.size * domain_extension;
        let mut scratch_space = vec![Fr::zero(); scratch_space_len];

        let mut coset_generators = vec![Fr::zero(); domain_extension];
        coset_generators[0] = small_domain.generator;
        for i in 1..domain_extension {
            coset_generators[i] = coset_generators[i - 1] * primitive_root;
        }

        for i in (0..domain_extension).rev() {
            let mut target = vec![Fr::zero(); small_domain.size];
            small_domain.scale_by_generator(
                coeffs,
                &mut target,
                Fr::one(),
                coset_generators[i],
                small_domain.size,
            );
            coeffs[(i * small_domain.size)..(i + 1) * small_domain.size]
                .copy_from_slice(target.as_slice());
        }

        for i in 0..domain_extension {
            small_domain.fft_inner_parallel(
                &mut coeffs[(i * small_domain.size)..],
                &mut scratch_space[(i * small_domain.size)..],
                &small_domain.root,
                &small_domain.get_round_roots()[..],
            );
        }

        if domain_extension == 4 {
            // TODO parallelism
            for j in 0..small_domain.num_threads {
                let start = j * small_domain.thread_size;
                let end = (j + 1) * small_domain.thread_size;
                for i in start..end {
                    scratch_space[i] = coeffs[i << 2];
                    scratch_space[i + (1 << small_domain.log2_size)] = coeffs[(i << 2) + 1];
                    scratch_space[i + (2 << small_domain.log2_size)] = coeffs[(i << 2) + 2];
                    scratch_space[i + (3 << small_domain.log2_size)] = coeffs[(i << 2) + 3];
                }
            }
            for i in 0..small_domain.size {
                for j in 0..domain_extension {
                    scratch_space[i + (j << small_domain.log2_size)] =
                        coeffs[(i << log2_domain_extension) + j];
                }
            }
        } else {
            for i in 0..small_domain.size {
                for j in 0..domain_extension {
                    scratch_space[i + (j << small_domain.log2_size)] =
                        coeffs[(i << log2_domain_extension) + j];
                }
            }
        }
        Ok(())
    }
    pub(crate) fn coset_fft_inplace(&self, _coeffs: &mut [Fr]) {
        unimplemented!()
    }
    fn coset_fft_vec_inplace(&self, _coeffs: &mut [&mut [Fr]]) {
        unimplemented!()
    }
    pub(crate) fn coset_fft(&self, _coeffs: &[Fr], _target: &mut [Fr]) {
        unimplemented!()
    }
    pub(crate) fn coset_fft_with_generator_shift(&self, _coeffs: &mut [Fr], _constant: Fr) {
        unimplemented!()
    }

    pub(crate) fn divide_by_pseudo_vanishing_polynomial(
        &self,
        _coeffs: &[&mut [&mut Fr]],
        _target: &EvaluationDomain<Fr>,
        _num_roots_cut_out_of_vanishing_poly: usize,
    ) {
        unimplemented!()
    }

    /// Computes evaluations of vanishing polynomial Z_H, l_start, l_end at ʓ.
    ///
    /// Note that as we modify the vanishing polynomial by cutting out some roots, we must simultaneously ensure that
    /// the lagrange polynomials we require would be l_1(ʓ) and l_{n-k}(ʓ) where k =
    /// num_roots_cut_out_of_vanishing_polynomial. For notational simplicity, we call l_1 as l_start and l_{n-k} as
    /// l_end.
    ///
    /// # Arguments:
    ///
    /// - `zeta``: the name given (in our code) to the evaluation challenge ʓ from the Plonk paper.
    /// - `domain`: evaluation domain on which said polynomials will be evaluated.
    /// - `num_roots_cut_out_of_vanishing_poly`: num of roots left out of vanishing polynomial.
    ///
    /// # Returns
    ///
    /// - A struct containing lagrange evaluation of Z_H, l_start, l_end poly.
    pub(crate) fn get_lagrange_evaluations(
        &self,
        z: &Fr,
        num_roots_cut_out_of_vanishing_poly: Option<usize>,
    ) -> LagrangeEvaluations<Fr> {
        // NOTE: If in future, there arises a need to cut off more zeros, this method will not require any changes.
        let num_roots_cut_out_of_vanishing_poly = num_roots_cut_out_of_vanishing_poly.unwrap_or(0);

        let z_pow_n = z.pow([self.size as u64]);

        let mut numerator = z_pow_n - Fr::one();

        let mut denominators = vec![Fr::default(); 3];

        // Compute the denominator of Z_H*(ʓ)
        //   (ʓ - ω^{n-1})(ʓ - ω^{n-2})...(ʓ - ω^{n - num_roots_cut_out_of_vanishing_poly})
        // = (ʓ - ω^{ -1})(ʓ - ω^{ -2})...(ʓ - ω^{  - num_roots_cut_out_of_vanishing_poly})
        let mut work_root = self.root_inverse;
        denominators[0] = Fr::one();
        for _ in 0..num_roots_cut_out_of_vanishing_poly {
            denominators[0] *= *z - work_root;
            work_root *= self.root_inverse;
        }

        // The expressions of the lagrange polynomials are:
        //
        //           ω^0.(X^n - 1)      (X^n - 1)
        // L_1(X) = --------------- =  -----------
        //            n.(X - ω^0)       n.(X - 1)
        //
        // Notice: here (in this comment), the index i of L_i(X) counts from 1 (not from 0). So L_1 corresponds to the
        // _first_ root of unity ω^0, and not to the 1-th root of unity ω^1.
        //
        //
        //             ω^{i-1}.(X^n - 1)         X^n - 1          X^n.(ω^{-i+1})^n - 1
        // L_{i}(X) = ------------------ = -------------------- = -------------------- = L_1(X.ω^{-i+1})
        //              n.(X - ω^{i-1})    n.(X.ω^{-(i-1)} - 1) |  n.(X.ω^{-i+1} - 1)
        //                                                      |
        //                                                      since (ω^{-i+1})^n = 1 trivially
        //
        //                                                          (X^n - 1)
        // => L_{n-k}(X) = L_1(X.ω^{k-n+1}) = L_1(X.ω^{k+1}) =  -----------------
        //                                                      n.(X.ω^{k+1} - 1)
        //
        denominators[1] = *z - Fr::one();

        // Compute ω^{num_roots_cut_out_of_vanishing_polynomial + 1}
        let l_end_root = self
            .root
            .pow([(num_roots_cut_out_of_vanishing_poly + 1) as u64]);
        denominators[2] = (*z * l_end_root) - Fr::one();

        batch_inversion(denominators.as_mut_slice());

        let vanishing_poly = numerator * denominators[0]; // (ʓ^n - 1) / (ʓ-ω^{-1}).(ʓ-ω^{-2})...(ʓ-ω^{-k}) =: Z_H*(ʓ)
        numerator *= self.domain_inverse; // (ʓ^n - 1) / n
        let l_start = numerator * denominators[1]; // (ʓ^n - 1) / (n.(ʓ - 1))         =: L_1(ʓ)
        let l_end = numerator * denominators[2]; // (ʓ^n - 1) / (n.(ʓ.ω^{k+1} - 1)) =: L_{n-k}(ʓ)
        LagrangeEvaluations {
            vanishing_poly,
            l_start,
            l_end,
        }
    }
    /// Compute evaluations of lagrange polynomial L_1(X) on the specified domain.
    ///
    /// # Arguments
    ///
    /// - `l_1_coefficients`: A mutable pointer to a buffer of type `Fr` representing the evaluations of L_1(X) for all X = k*n'th roots of unity.
    /// - `src_domain`: The source domain multiplicative generator g.
    /// - `target_domain`: The target domain (kn'th) root of unity w'.
    ///
    /// # Details
    ///
    /// Let the size of the target domain be k*n, where k is a power of 2.
    /// Evaluate L_1(X) = (X^{n} - 1 / (X - 1)) * (1 / n) at the k*n points X_i = w'^i.g,
    /// i = 0, 1,..., k*n-1, where w' is the target domain (kn'th) root of unity, and g is the
    /// source domain multiplicative generator. The evaluation domain is taken to be the coset
    /// w'^i.g, rather than just the kn'th roots, to avoid division by zero in L_1(X).
    /// The computation is done in three steps:
    /// Step 1) (Parallelized) Compute the evaluations of 1/denominator of L_1 at X_i using
    /// Montgomery batch inversion.
    /// Step 2) Compute the evaluations of the numerator of L_1 using the fact that (X_i)^n forms
    /// a subgroup of order k.
    /// Step 3) (Parallelized) Construct the evaluations of L_1 on X_i using the numerator and
    /// denominator evaluations from Steps 1 and 2.
    ///
    /// Note 1: Let w = n'th root of unity. When evaluated at the k*n'th roots of unity, the term
    /// X^{n} forms a subgroup of order k, since (w'^i)^n = w^{in/k} = w^{1/k}. Similarly, for X_i
    /// we have (X_i)^n = (w'^i.g)^n = w^{in/k}.g^n = w^{1/k}.g^n.
    /// For example, if k = 2:
    /// for even powers of w', X^{n} = w^{2in/2} = 1
    /// for odd powers of w', X = w^{i}w^{n/2} -> X^{n} = w^{in}w^{n/2} = -1
    /// The numerator term, therefore, can only take two values (for k = 2):
    /// For even indices: (X^{n} - 1)/n = (g^n - 1)/n
    /// For odd indices: (X^{n} - 1)/n = (-g^n - 1)/n
    ///
    /// Note 2: We can use the evaluations of L_1 to compute the k*n-fft evaluations of any L_i(X).
    /// We can consider `l_1_coefficients` to be a k*n-sized vector of the evaluations of L_1(X),
    /// for all X = k*n'th roots of unity. To compute the vector for the k*n-fft transform of
    /// L_i(X), we perform a (k*i)-left-shift of this vector.
    pub(crate) fn compute_lagrange_polynomial_fft(
        &self,
        l_1_coefficients: &mut Polynomial<Fr>,
        target_domain: &EvaluationDomain<Fr>,
    ) -> anyhow::Result<()> {
        // Step 1: Compute the 1/denominator for each evaluation: 1 / (X_i - 1)
        let multiplicand = target_domain.root; // kn'th root of unity w'

        // First compute X_i - 1, i = 0,...,kn-1
        for j in 0..target_domain.num_threads {
            let root_shift = multiplicand.pow([(j * target_domain.thread_size) as u64]);
            let mut work_root = self.generator * root_shift; // g.(w')^{j*thread_size}
            let offset = j * target_domain.thread_size;
            for i in offset..offset + target_domain.thread_size {
                l_1_coefficients[i] = work_root - Fr::one(); // (w')^{j*thread_size + i}.g - 1
                work_root *= multiplicand; // (w')^{j*thread_size + i + 1}
            }
        }

        // Compute 1/(X_i - 1) using Montgomery batch inversion
        // Note: This is a placeholder, replace with actual batch invert function.
        // TODO add batch invert
        // invert them all
        let result: Result<(), anyhow::Error> =
            l_1_coefficients.coefficients.iter_mut().try_for_each(|x| {
                let inverse = x
                    .inverse()
                    .ok_or_else(|| anyhow::anyhow!("Failed to find inverse"))?;
                *x = inverse;
                Ok(())
            });
        result?;

        // Step 2: Compute numerator (1/n)*(X_i^n - 1)
        // First compute X_i^n (which forms a multiplicative subgroup of order k)
        let log2_subgroup_size = target_domain.log2_size - self.log2_size; // log_2(k)
        let subgroup_size = 1usize << log2_subgroup_size; // k
        assert!(target_domain.log2_size >= self.log2_size);
        let mut subgroup_roots = vec![Fr::one(); subgroup_size];
        // Note: compute_multiplicative_subgroup function is missing, replace this with your own.
        self.compute_multiplicative_subgroup(log2_subgroup_size, &mut subgroup_roots)?;

        // Subtract 1 and divide by n to get the k elements (1/n)*(X_i^n - 1)
        for root in &mut subgroup_roots {
            *root -= Fr::one();
            *root *= self.domain_inverse;
        }
        // Step 3: Construct L_1(X_i) by multiplying the 1/denominator evaluations in
        // l_1_coefficients by the numerator evaluations in subgroup_roots
        let subgroup_mask = subgroup_size - 1;
        for i in 0..target_domain.num_threads {
            for j in 0..target_domain.thread_size {
                let eval_idx = i * target_domain.thread_size + j;
                l_1_coefficients[eval_idx] *= subgroup_roots[eval_idx & subgroup_mask];
            }
        }
        Ok(())
    }

    /// Computes r = \sum_{i=0}^{num_coeffs-1} (L_{i+1}(ʓ).f_i)
    ///
    /// # Details
    ///
    /// L_i represents ith coefficient of the lagrange polynomial and calculated using first
    /// lagrange coefficient.
    /// `L_1(ʓ)` := (ʓ^n - 1) / n.(ʓ - 1)
    /// `L_i(ʓ)` := L_1(ʓ.ω^{1-i}) = ʓ^n-1 / n.(ʓ.ω^{1-i} - 1)
    ///
    /// # Arguments
    ///
    /// - `coeffs`: f_i, coefficients of the polynomial
    /// - `z`: evaluation point
    /// - `domain`: evaluation domain
    pub(crate) fn compute_barycentric_evaluation(
        &self,
        coeffs: &[Fr],
        num_coeffs: usize,
        z: &Fr,
    ) -> Fr {
        let mut denominators = vec![Fr::default(); num_coeffs];

        let mut numerator = z.pow([self.size as u64]);
        numerator -= Fr::one();
        numerator *= self.domain_inverse; // (ʓ^n - 1) / n

        denominators[0] = *z - Fr::one();
        let mut work_root = self.root_inverse; // ω^{-1}
        for denominator in denominators.iter_mut().take(num_coeffs).skip(1) {
            *denominator = work_root * *z; // denominators[i] will correspond to L_[i+1] (since our 'commented maths' notation indexes
                                           // L_i from 1). So ʓ.ω^{-i} = ʓ.ω^{1-(i+1)} is correct for L_{i+1}.
            *denominator -= Fr::one();
            work_root *= self.root_inverse;
        }

        batch_inversion(denominators.as_mut_slice());

        let mut result = Fr::zero();
        for i in 0..num_coeffs {
            result += coeffs[i] * denominators[i]; // f_i * 1/(ʓ.ω^{-i} - 1)
        }

        result *= numerator; //   \sum_{i=0}^{num_coeffs-1} f_i * [ʓ^n - 1]/[n.(ʓ.ω^{-i} - 1)]
                             // = \sum_{i=0}^{num_coeffs-1} f_i * L_{i+1}
                             // (with our somewhat messy 'commented maths' convention that L_1 corresponds to the 0th coeff).

        result
    }
}

<<<<<<< HEAD
=======
/// Compute the sum of field elements in a given slice.
///
/// This function computes the sum of all elements in the input slice `slice` of type `Fr`. It
/// is useful for computing the sum of coefficients of a polynomial represented in coefficient form.
///
/// # Type Parameters
///
/// * `Fr` - A type that implements the `Field` trait.
///
/// # Arguments
///
/// * `slice` - A slice containing elements of the field `Fr`.
///
/// # Returns
///
/// * A field element of type `Fr` representing the sum of all elements in `slice`.
///
/// # Examples
///
/// ```
/// use ...;  // import the appropriate crate and function
///
/// let coeffs = vec![Fr::from(1), Fr::from(2), Fr::from(3)];  // replace `Fr::from` with the appropriate constructor for your field type
///
/// let sum = compute_sum(&coeffs);
///
/// assert_eq!(sum, Fr::from(6));  // replace `Fr::from` with the appropriate constructor for your field type
/// ```
>>>>>>> 27905cb8
fn compute_sum<Fr: Field>(slice: &[Fr]) -> Fr {
    slice.iter().copied().fold(Fr::zero(), Add::add)
}

<<<<<<< HEAD
pub(crate) fn compute_linear_polynomial_product<Fr: Field + FftField>(
=======
/// Compute the coefficients of a polynomial that is the product of linear polynomials.
///
/// This function computes the coefficients of a polynomial which is the product of linear (degree 1)
/// polynomials with roots specified by `roots`. Each linear polynomial is of the form `(x - root)`,
/// where `root` is an element from the `roots` slice. The resulting polynomial is therefore of the
/// form `(x - root_1) * (x - root_2) * ... * (x - root_n)`.
///
/// # Arguments
///
/// * `roots` - A slice that holds the roots of the linear polynomials.
///
/// * `dest` - A mutable slice where the computed polynomial coefficients will be stored. It should
///   have length `n + 1` where `n` is the number of roots.
///
/// * `n` - The number of roots and hence the degree of the resulting polynomial.
///
/// # Examples
///
/// ```
/// use ...;  // import the appropriate crate and function
///
/// let roots = vec![Fr::from(1), Fr::from(2), Fr::from(3)];  // replace `Fr::from` with the appropriate constructor for your field type
/// let mut dest = vec![Fr; 4];
/// let n = 3;
///
/// compute_linear_polynomial_product(&roots, &mut dest, n);
///
/// assert_eq!(dest, vec![24, -50, 35, 1]); 
/// ```
///
/// # Panics
///
/// This function will panic if the length of `dest` is not `n + 1`.

pub(crate) fn compute_linear_polynomial_product<Fr: Field>(
>>>>>>> 27905cb8
    roots: &[Fr],
    dest: &mut [Fr],
    n: usize,
) {
    // Equivalent of getting scratch_space
    let mut scratch_space = vec![Fr::default(); n];
    scratch_space.clone_from_slice(&roots[0..n]);

    dest[n] = Fr::one();
    dest[n - 1] = -compute_sum(&scratch_space[..n]);

    let mut temp;
    let mut constant = Fr::one();
    for i in 0..n - 1 {
        temp = Fr::default();
        for j in 0..n - 1 - i {
            scratch_space[j] = roots[j] * compute_sum(&scratch_space[j + 1..n - 1 - i - j]);
            temp += scratch_space[j];
        }
        dest[n - 2 - i] = temp * constant;
        constant = constant.neg();
    }
}

<<<<<<< HEAD
pub(crate) fn compute_efficient_interpolation<Fr: Field + FftField>(
=======
/// Computes efficient interpolation of a polynomial using Lagrange's formula.
///
/// This function computes an efficient interpolation of a polynomial using Lagrange's technique.
/// Given a set of points (x_i, y_i), it computes the function f(X) such that f(x_i) = y_i for all i.
/// The polynomial is computed as a product of linear factors, divided by a denominator computed from the 
/// evaluation points.
///
/// It uses a technique similar to the Kate commitment scheme for dividing by (X - x_i).
///
/// # Type Parameters
///
/// * `Fr` - A field type that implements the `Field` trait. The operations must take no arguments and return an 
///          instance of the same type.
///
/// # Arguments
///
/// * `src` - A slice representing the coefficients of the polynomial (y_i values).
/// * `dest` - A mutable slice where the interpolated polynomial will be stored.
/// * `evaluation_points` - A slice representing the points at which the polynomial is evaluated (x_i values).
/// * `n` - The number of points.
///
/// # Returns
///
/// This function returns a `Result<(), anyhow::Error>`. If the interpolation is successful, it returns `Ok(())`. 
/// If an error occurs (e.g., if it fails to find an inverse during computation), it returns `Err(anyhow::Error)`.
///
/// # Examples
///
/// ```
/// use ...;  // import the appropriate crate and function
///
/// let src = vec![Fr::from(1), Fr::from(2), Fr::from(3)];
/// let evaluation_points = vec![Fr::from(1), Fr::from(2), Fr::from(3)];
/// let mut dest = vec![Fr::zero(); src.len()];
/// let n = src.len();
///
/// compute_efficient_interpolation(&src, &mut dest, &evaluation_points, n).unwrap();
///
/// // `dest` now contains the interpolated polynomial
/// ```
pub(crate) fn compute_efficient_interpolation<Fr: Field>(
>>>>>>> 27905cb8
    src: &[Fr],
    dest: &mut [Fr],
    evaluation_points: &[Fr],
    n: usize,
) -> anyhow::Result<()> {
    /*
        We use Lagrange technique to compute polynomial interpolation.
        Given: (x_i, y_i) for i ∈ {0, 1, ..., n} =: [n]
        Compute function f(X) such that f(x_i) = y_i for all i ∈ [n].
                   (X - x1)(X - x2)...(X - xn)             (X - x0)(X - x2)...(X - xn)
        F(X) = y0--------------------------------  +  y1----------------------------------  + ...
                 (x0 - x_1)(x0 - x_2)...(x0 - xn)       (x1 - x_0)(x1 - x_2)...(x1 - xn)
        We write this as:
                      [          yi        ]
        F(X) = N(X) * |∑_i --------------- |
                      [     (X - xi) * di  ]
        where:
        N(X) = ∏_{i \in [n]} (X - xi),
        di = ∏_{j != i} (xi - xj)
        For division of N(X) by (X - xi), we use the same trick that was used in compute_opening_polynomial()
        function in the kate commitment scheme.
    */
    let mut numerator_polynomial = vec![Fr::zero(); n + 1];

    compute_linear_polynomial_product(evaluation_points, &mut numerator_polynomial, n);

    let mut roots_and_denominators = vec![Fr::zero(); 2 * n];
    let mut temp_src = vec![Fr::zero(); n];

    for i in 0..n {
        roots_and_denominators[i] = -evaluation_points[i];
        temp_src[i] = src[i];
        dest[i] = Fr::zero();

        // compute constant denominator
        roots_and_denominators[n + i] = Fr::one();
        for j in 0..n {
            if j == i {
                continue;
            }
            roots_and_denominators[n + i] *= evaluation_points[i] - evaluation_points[j];
        }
    }

    // TODO make this a batch_invert
    // invert them all
    let result: Result<(), anyhow::Error> = roots_and_denominators.iter_mut().try_for_each(|x| {
        let inverse = x
            .inverse()
            .ok_or_else(|| anyhow::anyhow!("Failed to find inverse"))?;
        *x = inverse;
        Ok(())
    });
    result?;

    let mut z;
    let mut multiplier;
    let mut temp_dest = vec![Fr::zero(); n];
    for i in 0..n {
        z = roots_and_denominators[i];
        multiplier = temp_src[i] * roots_and_denominators[n + i];
        temp_dest[0] = multiplier * numerator_polynomial[0];
        temp_dest[0] *= z;
        dest[0] += temp_dest[0];
        for j in 1..n {
            temp_dest[j] = multiplier * numerator_polynomial[j] - temp_dest[j - 1];
            temp_dest[j] *= z;
            dest[j] += temp_dest[j];
        }
    }
    Ok(())
}

<<<<<<< HEAD
/// Computes coefficients of opening polynomial in Kate commitments
/// i.e. W(X) = F(X) - F(z) / (X - z)
///
/// # Details
///
/// if `coeffs` represents F(X), we want to compute W(X)
/// where W(X) = F(X) - F(z) / (X - z)
/// i.e. divide by the degree-1 polynomial [-z, 1]
///
/// # Arguments
///
/// - `src`: coeffcients of F(X)
/// - `dest`: coefficients of W(X)
/// - `z`: evaluation point
/// - `n`: polynomial size
pub(crate) fn compute_kate_opening_coefficients<Fr: Field>(
    src: &[Fr],
    dest: &mut [Fr],
    z: &Fr,
    n: usize,
) -> anyhow::Result<Fr> {
    // We assume that the commitment is well-formed and that there is no remainder term.
    // Under these conditions we can perform this polynomial division in linear time with good constants let f = evaluate(src, z, n);
    let f = evaluate(src, z, n);

    let divisor = z
        .neg()
        .inverse()
        .ok_or_else(|| anyhow::anyhow!("Failed to find inverse"))?;

    // we're about to shove these coefficients into a pippenger multi-exponentiation routine, where we need
    // to convert out of montgomery form. So, we can use lazy reduction techniques here without triggering overflows
    dest[0] = src[0] - f;
    dest[0] *= divisor;
    for i in 1..n {
        dest[i] = src[i] - dest[i - 1];
        dest[i] *= divisor;
    }

    Ok(f)
}

=======
/// Evaluates a polynomial at a given point.
///
/// This function evaluates a polynomial represented by `coeffs` at a given point `z`.
/// The computation is parallelized into threads for efficiency. The number of threads is determined by 
/// the `compute_num_threads` function, which is assumed to be appropriately defined elsewhere.
///
/// The polynomial is evaluated using the formula:
/// 
/// f(z) = c0 * z^0 + c1 * z^1 + c2 * z^2 + ... + cn * z^n
///
/// where `ci` are the coefficients of the polynomial.
///
/// # Type Parameters
///
/// * `F` - A field type that implements the `Field` trait. The operations must take no arguments and return an 
///          instance of the same type.
///
/// # Arguments
///
/// * `coeffs` - A slice representing the coefficients of the polynomial.
/// * `z` - A reference to the point at which the polynomial should be evaluated.
/// * `n` - The degree of the polynomial plus one (i.e., the number of coefficients).
///
/// # Returns
///
/// This function returns an instance of type `F`, which is the result of the polynomial evaluation at point `z`.
///
/// # Examples
///
/// ```
/// use ...;  // import the appropriate crate and function
///
/// let coeffs = vec![Fr::from(1), Fr::from(2), Fr::from(3)];
/// let z = Fr::from(5);
/// let n = coeffs.len();
///
/// let result = evaluate(&coeffs, &z, n);
///
/// // `result` is the value of the polynomial at z
/// ```
>>>>>>> 27905cb8
pub(crate) fn evaluate<F: Field>(coeffs: &[F], z: &F, n: usize) -> F {
    let num_threads = compute_num_threads();
    let range_per_thread = n / num_threads;
    let leftovers = n - (range_per_thread * num_threads);
    let mut evaluations = vec![F::default(); num_threads];
    for (j, eval_j) in evaluations.iter_mut().enumerate().take(num_threads) {
        let mut z_acc = z.pow([(j * range_per_thread) as u64]);
        let offset = j * range_per_thread;
        *eval_j = F::default();
        let end = if j == num_threads - 1 {
            offset + range_per_thread + leftovers
        } else {
            offset + range_per_thread
        };
        for coeffs_i in coeffs.iter().take(end).skip(offset) {
            let work_var = z_acc * coeffs_i;
            *eval_j += work_var;
            z_acc *= z;
        }
    }
    let mut r = F::default();
    for evaluation in evaluations {
        r += evaluation;
    }
    r
}<|MERGE_RESOLUTION|>--- conflicted
+++ resolved
@@ -1,6 +1,3 @@
-<<<<<<< HEAD
-use ark_ff::{batch_inversion, FftField, Field};
-=======
 #![cfg_attr(docsrs, feature(doc_cfg))]
 #![warn(missing_debug_implementations, missing_docs)]
 #![deny(unreachable_pub, private_in_public)]
@@ -34,7 +31,6 @@
 
 use anyhow::ensure;
 use ark_ff::{FftField, Field};
->>>>>>> 27905cb8
 
 use crate::{common::max_threads::compute_num_threads, numeric::bitop::Msb};
 
@@ -972,8 +968,6 @@
     }
 }
 
-<<<<<<< HEAD
-=======
 /// Compute the sum of field elements in a given slice.
 ///
 /// This function computes the sum of all elements in the input slice `slice` of type `Fr`. It
@@ -1002,14 +996,10 @@
 ///
 /// assert_eq!(sum, Fr::from(6));  // replace `Fr::from` with the appropriate constructor for your field type
 /// ```
->>>>>>> 27905cb8
 fn compute_sum<Fr: Field>(slice: &[Fr]) -> Fr {
     slice.iter().copied().fold(Fr::zero(), Add::add)
 }
 
-<<<<<<< HEAD
-pub(crate) fn compute_linear_polynomial_product<Fr: Field + FftField>(
-=======
 /// Compute the coefficients of a polynomial that is the product of linear polynomials.
 ///
 /// This function computes the coefficients of a polynomial which is the product of linear (degree 1)
@@ -1045,7 +1035,6 @@
 /// This function will panic if the length of `dest` is not `n + 1`.
 
 pub(crate) fn compute_linear_polynomial_product<Fr: Field>(
->>>>>>> 27905cb8
     roots: &[Fr],
     dest: &mut [Fr],
     n: usize,
@@ -1070,9 +1059,6 @@
     }
 }
 
-<<<<<<< HEAD
-pub(crate) fn compute_efficient_interpolation<Fr: Field + FftField>(
-=======
 /// Computes efficient interpolation of a polynomial using Lagrange's formula.
 ///
 /// This function computes an efficient interpolation of a polynomial using Lagrange's technique.
@@ -1114,7 +1100,6 @@
 /// // `dest` now contains the interpolated polynomial
 /// ```
 pub(crate) fn compute_efficient_interpolation<Fr: Field>(
->>>>>>> 27905cb8
     src: &[Fr],
     dest: &mut [Fr],
     evaluation_points: &[Fr],
@@ -1188,7 +1173,6 @@
     Ok(())
 }
 
-<<<<<<< HEAD
 /// Computes coefficients of opening polynomial in Kate commitments
 /// i.e. W(X) = F(X) - F(z) / (X - z)
 ///
@@ -1231,7 +1215,6 @@
     Ok(f)
 }
 
-=======
 /// Evaluates a polynomial at a given point.
 ///
 /// This function evaluates a polynomial represented by `coeffs` at a given point `z`.
@@ -1272,7 +1255,6 @@
 ///
 /// // `result` is the value of the polynomial at z
 /// ```
->>>>>>> 27905cb8
 pub(crate) fn evaluate<F: Field>(coeffs: &[F], z: &F, n: usize) -> F {
     let num_threads = compute_num_threads();
     let range_per_thread = n / num_threads;
