use ark_ff::{batch_inversion, FftField, Field};

use crate::{common::max_threads::compute_num_threads, numeric::bitop::Msb};

pub(crate) struct LagrangeEvaluations<Fr: Field + FftField> {
    pub(crate) vanishing_poly: Fr,
    pub(crate) l_start: Fr,
    pub(crate) l_end: Fr,
}

#[inline]
fn reverse_bits(x: u32, bit_length: u32) -> u32 {
    let x = ((x & 0xaaaaaaaa) >> 1) | ((x & 0x55555555) << 1);
    let x = ((x & 0xcccccccc) >> 2) | ((x & 0x33333333) << 2);
    let x = ((x & 0xf0f0f0f0) >> 4) | ((x & 0x0f0f0f0f) << 4);
    let x = ((x & 0xff00ff00) >> 8) | ((x & 0x00ff00ff) << 8);
    ((x >> 16) | (x << 16)) >> (32 - bit_length)
}
#[inline]
fn is_power_of_two(x: u64) -> bool {
    x != 0 && (x & (x - 1)) == 0
}

#[inline]
fn is_power_of_two_usize(x: usize) -> bool {
    x != 0 && (x & (x - 1)) == 0
}

pub(crate) fn copy_polynomial<Fr: Copy + Default>(
    src: &[Fr],
    dest: &mut [Fr],
    num_src_coefficients: usize,
    num_target_coefficients: usize,
) {
    // TODO: fiddle around with avx asm to see if we can speed up
    dest[..num_src_coefficients].copy_from_slice(&src[..num_src_coefficients]);

    if num_target_coefficients > num_src_coefficients {
        // fill out the polynomial coefficients with zeroes
        for item in dest
            .iter_mut()
            .take(num_target_coefficients)
            .skip(num_src_coefficients)
        {
            *item = Fr::default();
        }
    }
}

use std::ops::{Add, Mul, Sub};

use super::{evaluation_domain::EvaluationDomain, Polynomial};

fn fft_inner_serial<Fr: Copy + Default + Add<Output = Fr> + Sub<Output = Fr> + Mul<Output = Fr>>(
    coeffs: &mut [Vec<Fr>],
    domain_size: usize,
    root_table: &[Vec<Fr>],
) {
    // Assert that the number of polynomials is a power of two.
    let num_polys = coeffs.len();
    assert!(is_power_of_two_usize(num_polys));
    let poly_domain_size = domain_size / num_polys;
    assert!(is_power_of_two_usize(poly_domain_size));

    let log2_size = domain_size.get_msb();
    let log2_poly_size = poly_domain_size.get_msb();

    for i in 0..=domain_size {
        let swap_index = reverse_bits(i as u32, log2_size as u32) as usize;

        if i < swap_index {
            let even_poly_idx = i >> log2_poly_size;
            let even_elem_idx = i % poly_domain_size;
            let odd_poly_idx = swap_index >> log2_poly_size;
            let odd_elem_idx = swap_index % poly_domain_size;
            coeffs[even_poly_idx][even_elem_idx] = coeffs[odd_poly_idx][odd_elem_idx];
        }
    }

    for coeffs_l in coeffs.iter_mut().take(num_polys) {
        for k in (0..poly_domain_size).step_by(2) {
            let temp = coeffs_l[k + 1];
            coeffs_l[k + 1] = coeffs_l[k] - coeffs_l[k + 1];
            coeffs_l[k] = coeffs_l[k] + temp;
        }
    }

    for m in (2..domain_size).step_by(2) {
        let i = m.get_msb();
        for k in (0..domain_size).step_by(2 * m) {
            for j in 0..m {
                let even_poly_idx = (k + j) >> log2_poly_size;
                let even_elem_idx = (k + j) & (poly_domain_size - 1);
                let odd_poly_idx = (k + j + m) >> log2_poly_size;
                let odd_elem_idx = (k + j + m) & (poly_domain_size - 1);

                let temp = root_table[i - 1][j] * coeffs[odd_poly_idx][odd_elem_idx];
                coeffs[odd_poly_idx][odd_elem_idx] = coeffs[even_poly_idx][even_elem_idx] - temp;
                coeffs[even_poly_idx][even_elem_idx] = coeffs[even_poly_idx][even_elem_idx] + temp;
            }
        }
    }
}

impl<Fr: Field + FftField> EvaluationDomain<Fr> {
    /// modifies target[..generator_size]
    fn scale_by_generator_inplace(
        &self,
        coeffs: &mut [Fr],
        generator_start: Fr,
        generator_shift: Fr,
        generator_size: usize,
    ) {
        // TODO: parallelize
        for j in 0..self.num_threads {
            let thread_shift =
                generator_shift.pow(&[(j * (generator_size / self.num_threads)) as u64]);
            let mut work_generator = generator_start * thread_shift;
            let offset = j * (generator_size / self.num_threads);
            let end = offset + (generator_size / self.num_threads);
            for i in offset..end {
                coeffs[i] = coeffs[i] * work_generator;
                work_generator *= generator_shift;
            }
        }
    }

    /// modifies target[..generator_size]
    fn scale_by_generator(
        &self,
        coeffs: &[Fr],
        target: &mut [Fr],
        generator_start: Fr,
        generator_shift: Fr,
        generator_size: usize,
    ) {
        // TODO: parallelize
        for j in 0..self.num_threads {
            let thread_shift =
                generator_shift.pow(&[(j * (generator_size / self.num_threads)) as u64]);
            let mut work_generator = generator_start * thread_shift;
            let offset = j * (generator_size / self.num_threads);
            let end = offset + (generator_size / self.num_threads);
            for i in offset..end {
                target[i] = coeffs[i] * work_generator;
                work_generator *= generator_shift;
            }
        }
    }

    /// Compute multiplicative subgroup (g.X)^n.
    /// Compute the subgroup for X in roots of unity of (2^log2_subgroup_size)*n.
    /// X^n will loop through roots of unity (2^log2_subgroup_size).
    /// @param log2_subgroup_size Log_2 of the subgroup size.
    /// @param src_domain The domain of size n.
    /// @param subgroup_roots Pointer to the array for saving subgroup members.

    fn compute_multiplicative_subgroup(
        &self,
        log2_subgroup_size: usize,
        subgroup_roots: &mut [Fr],
    ) -> anyhow::Result<()> {
        let subgroup_size = 1 << log2_subgroup_size;

        // Step 1: get primitive 4th root of unity
        let subgroup_root = Fr::get_root_of_unity(subgroup_size as u64)
            .ok_or_else(|| anyhow::anyhow!("Failed to find root of unity"))?;

        // Step 2: compute the cofactor term g^n
        let mut accumulator = self.generator;
        for _ in 0..self.log2_size {
            accumulator.square_in_place();
        }

        // Step 3: fill array with subgroup_size values of (g.X)^n, scaled by the cofactor
        subgroup_roots[0] = accumulator;
        for i in 1..subgroup_size {
            subgroup_roots[i] = subgroup_roots[i - 1] * subgroup_root;
        }
        Ok(())
    }

    // TODO readd pragma omp parallel
    pub(crate) fn fft_inner_parallel_vec_inplace(
        &self,
        coeffs: &mut [&mut [Fr]],
        _fr: &Fr,
        root_table: &[&[Fr]],
    ) {
        //let scratch_space = Self::get_scratch_space(self.size); // Implement the get_scratch_space function

        let mut scratch_space = vec![Fr::zero(); self.size];

        let num_polys = coeffs.len();
        assert!(num_polys.is_power_of_two());
        let poly_size = self.size / num_polys;
        assert!(poly_size.is_power_of_two());
        let poly_mask = poly_size - 1;
        let log2_poly_size = poly_size.get_msb();

        // First FFT round is a special case - no need to multiply by root table, because all entries are 1.
        // We also combine the bit reversal step into the first round, to avoid a redundant round of copying data
        for j in 0..self.num_threads {
            let mut temp_1;
            let mut temp_2;
            for i in (j * self.thread_size..(j + 1) * self.thread_size).step_by(2) {
                //let next_index_1 = reverse_bits((i + 2) as u32, self.log2_size as u32) as usize;
                //let next_index_2 = reverse_bits((i + 3) as u32, self.log2_size as u32) as usize;
                // TODO builtin prefetch stuff here
                let swap_index_1 = reverse_bits(i as u32, self.log2_size as u32) as usize;
                let swap_index_2 = reverse_bits((i + 1) as u32, self.log2_size as u32) as usize;

                let poly_idx_1 = swap_index_1 >> log2_poly_size;
                let elem_idx_1 = swap_index_1 & poly_mask;
                let poly_idx_2 = swap_index_2 >> log2_poly_size;
                let elem_idx_2 = swap_index_2 & poly_mask;

                temp_1 = coeffs[poly_idx_1][elem_idx_1];
                temp_2 = coeffs[poly_idx_2][elem_idx_2];
                scratch_space[i + 1] = temp_1 - temp_2;
                scratch_space[i] = temp_1 + temp_2;
            }
        }

        // hard code exception for when the domain size is tiny - we won't execute the next loop, so need to manually
        // reduce + copy
        if self.size <= 2 {
            coeffs[0][0] = scratch_space[0];
            coeffs[0][1] = scratch_space[1];
        }
        // Outer FFT loop - iterates over the FFT rounds
        let mut m = 2;
        while m < self.size {
            for j in 0..self.num_threads {
                let mut temp: Fr;

                // Ok! So, what's going on here? This is the inner loop of the FFT algorithm, and we want to break it
                // out into multiple independent threads. For `num_threads`, each thread will evaluation `domain.size /
                // num_threads` of the polynomial. The actual iteration length will be half of this, because we leverage
                // the fact that \omega^{n/2} = -\omega (where \omega is a root of unity)

                // Here, `start` and `end` are used as our iterator limits, so that we can use our iterator `i` to
                // directly access the roots of unity lookup table
                let start = j * (self.thread_size >> 1);
                let end = (j + 1) * (self.thread_size >> 1);

                // For all but the last round of our FFT, the roots of unity that we need, will be a subset of our
                // lookup table. e.g. for a size 2^n FFT, the 2^n'th roots create a multiplicative subgroup of order 2^n
                //      the 1st round will use the roots from the multiplicative subgroup of order 2 : the 2'th roots of
                //      unity the 2nd round will use the roots from the multiplicative subgroup of order 4 : the 4'th
                //      roots of unity
                // i.e. each successive FFT round will double the set of roots that we need to index.
                // We have already laid out the `root_table` container so that each FFT round's roots are linearly
                // ordered in memory. For all FFT rounds, the number of elements we're iterating over is greater than
                // the size of our lookup table. We need to access this table in a cyclical fasion - i.e. for a subgroup
                // of size x, the first x iterations will index the subgroup elements in order, then for the next x
                // iterations, we loop back to the start.

                // We could implement the algorithm by having 2 nested loops (where the inner loop iterates over the
                // root table), but we want to flatten this out - as for the first few rounds, the inner loop will be
                // tiny and we'll have quite a bit of unneccesary branch checks For each iteration of our flattened
                // loop, indexed by `i`, the element of the root table we need to access will be `i % (current round
                // subgroup size)` Given that each round subgroup size is `m`, which is a power of 2, we can index the
                // root table with a very cheap `i & (m - 1)` Which is why we have this odd `block_mask` variable

                let block_mask = m - 1;

                // The next problem to tackle, is we now need to efficiently index the polynomial element in
                // `scratch_space` in our flattened loop If we used nested loops, the outer loop (e.g. `y`) iterates
                // from 0 to 'domain size', in steps of 2 * m, with the inner loop (e.g. `z`) iterating from 0 to m. We
                // have our inner loop indexer with `i & (m - 1)`. We need to add to this our outer loop indexer, which
                // is equivalent to taking our indexer `i`, masking out the bits used in the 'inner loop', and doubling
                // the result. i.e. polynomial indexer = (i & (m - 1)) + ((i & ~(m - 1)) >> 1) To simplify this, we
                // cache index_mask = ~block_mask, meaning that our indexer is just `((i & index_mask) << 1 + (i &
                // block_mask)`

                let index_mask = !block_mask;

                // `round_roots` fetches the pointer to this round's lookup table. We use `numeric::get_msb(m) - 1` as
                // our indexer, because we don't store the precomputed root values for the 1st round (because they're
                // all 1).

<<<<<<< HEAD
                let round_roots = root_table[m.get_msb() - 1];
=======
                let round_roots = root_table[(m.trailing_zeros() - 1) as usize];
>>>>>>> 050cbc2f

                // Finally, we want to treat the final round differently from the others,
                // so that we can reduce out of our 'coarse' reduction and store the output in `coeffs` instead of
                // `scratch_space`

                if m != (self.size >> 1) {
                    for i in start..end {
                        let k1 = (i & index_mask) << 1;
                        let j1 = i & block_mask;
                        temp = round_roots[j1] * scratch_space[k1 + j1 + m];
                        scratch_space[k1 + j1 + m] = scratch_space[k1 + j1] - temp;
                        scratch_space[k1 + j1] += temp;
                    }
                } else {
                    for i in start..end {
                        let k1 = (i & index_mask) << 1;
                        let j1 = i & block_mask;

                        let poly_idx_1 = (k1 + j1) >> log2_poly_size;
                        let elem_idx_1 = (k1 + j1) & poly_mask;
                        let poly_idx_2 = (k1 + j1 + m) >> log2_poly_size;
                        let elem_idx_2 = (k1 + j1 + m) & poly_mask;

                        temp = round_roots[j1] * scratch_space[k1 + j1 + m];
                        coeffs[poly_idx_2][elem_idx_2] = scratch_space[k1 + j1] - temp;
                        coeffs[poly_idx_1][elem_idx_1] = scratch_space[k1 + j1] + temp;
                    }
                }
            }
            m <<= 1;
        }
    }

    // TODO readd pragma omp parallel
    pub(crate) fn fft_inner_parallel(
        &self,
        coeffs: &mut [Fr],
        target: &mut [Fr],
        _fr: &Fr,
        root_table: &[&[Fr]],
    ) {
        // TODO parallelize
        // First FFT round is a special case - no need to multiply by root table, because all entries are 1.
        // We also combine the bit reversal step into the first round, to avoid a redundant round of copying data
        (0..self.num_threads).for_each(|j| {
            let mut temp_1;
            let mut temp_2;
            let thread_start = j * self.thread_size;
            let thread_end = (j + 1) * self.thread_size;
            for i in (thread_start..thread_end).step_by(2) {
                //let next_index_1 = reverse_bits((i + 2) as u32, self.log2_size as u32) as usize;
                //let next_index_2 = reverse_bits((i + 3) as u32, self.log2_size as u32) as usize;

                // TODO builtin prefetch :|

                let swap_index_1 = reverse_bits(i as u32, self.log2_size as u32) as usize;
                let swap_index_2 = reverse_bits((i + 1) as u32, self.log2_size as u32) as usize;

                temp_1 = coeffs[swap_index_1];
                temp_2 = coeffs[swap_index_2];
                target[i + 1] = temp_1 - temp_2;
                target[i] = temp_1 + temp_2;
            }
        });

        // hard code exception for when the domain size is tiny - we won't execute the next loop, so need to manually
        // reduce + copy
        if self.size <= 2 {
            coeffs[0] = target[0];
            coeffs[1] = target[1];
        }

        // outer FFT loop
        // TODO this is super incorrect
        for m in (2..self.size).step_by(2) {
            (0..self.num_threads).for_each(|j| {
                let mut temp;

                let start = j * (self.thread_size >> 1);
                let end = (j + 1) * (self.thread_size >> 1);

                let block_mask = m - 1;
                let index_mask = !block_mask;

                let round_roots = &root_table[m.get_msb() - 1];

                for i in start..end {
                    let k1 = (i & index_mask) << 1;
                    let j1 = i & block_mask;
                    temp = round_roots[j1] * target[k1 + j1 + m];
                    target[k1 + j1 + m] = target[k1 + j1] - temp;
                    target[k1 + j1] += temp;
                }
            });
        }
    }

    fn partial_fft_serial_inner(&self, coeffs: &mut [Fr], target: &mut [Fr], root_table: &[&[Fr]]) {
        let n = self.size >> 2;
        let full_mask = self.size - 1;
        let m = self.size >> 1;
        let half_mask = m - 1;
        let round_roots = &root_table[((m as f64).log2() as usize) - 1];
        let mut root_index;

        for i in 0..n {
            for s in 0..4 {
                target[(3 - s) * n + i] = Fr::zero();
                for j in 0..4 {
                    let index = i + j * n;
                    root_index = (index * (s + 1)) & full_mask;
                    target[(3 - s) * n + i] += (if root_index < m {
                        Fr::one()
                    } else {
                        -Fr::one()
                    }) * coeffs[index]
                        * round_roots[root_index & half_mask];
                }
            }
        }
    }

    pub(crate) fn partial_fft_parallel_inner(
        &self,
        coeffs: &mut [Fr],
        root_table: &[&[Fr]],
        constant: Fr,
        is_coset: bool,
    ) {
        // We wish to compute a partial modified FFT of 2 rounds from given coefficients.
        // We need a 2-round modified FFT for commiting to the 4n-sized quotient polynomial for
        // the PLONK prover.
        //
        // We assume that the number of coefficients is a multiplicand of 4, since the domain size
        // we use in PLONK would always be a power of 2, this is a reasonable assumption.
        // Let n = N / 4 where N is the input domain size, we wish to compute
        // R_{i,s} = \sum_{j=0}^{3} Y_{i + jn} * \omega^{(i + jn)(s + 1)}
        //
        // Input `coeffs` is the evaluation form (FFT) of a polynomial.
        // (Y_{0,0} , Y_{1,0}, Y_{3,0}, ..., Y_{n, 0})
        // (Y_{0,1} , Y_{1,1}, Y_{3,1}, ..., Y_{n, 1})
        // (Y_{0,2} , Y_{1,2}, Y_{3,2}, ..., Y_{n, 2})
        // (Y_{0,3} , Y_{1,3}, Y_{3,3}, ..., Y_{n, 3})
        //
        // We should store the result in the following way:
        // (R_{0,3} , R_{1,3}, R_{3,3}, ..., R_{n, 3})  {coefficients of X^0}
        // (R_{0,2} , R_{1,2}, R_{3,2}, ..., R_{n, 2})  {coefficients of X^1}
        // (R_{0,1} , R_{1,1}, R_{3,1}, ..., R_{n, 1})  {coefficients of X^2}
        // (R_{0,0} , R_{1,0}, R_{3,0}, ..., R_{n, 0})  {coefficients of X^3}

        let n = self.size >> 2;
        let full_mask = self.size - 1;
        let m = self.size >> 1;
        let half_mask = m - 1;
        let round_roots = &root_table[m.get_msb() - 1];

        let small_domain = EvaluationDomain::<Fr>::new(n, None);

        // iterate for s = 0, 1, 2, 3 to compute R_{i,s}
        for j in 0..small_domain.num_threads {
            let internal_bound_start = j * small_domain.thread_size;
            let internal_bound_end = (j + 1) * small_domain.thread_size;
            for i in internal_bound_start..internal_bound_end {
                let temp = [
                    coeffs[i],
                    coeffs[i + n],
                    coeffs[i + 2 * n],
                    coeffs[i + 3 * n],
                ];
                coeffs[i] = Fr::zero();
                coeffs[i + n] = Fr::zero();
                coeffs[i + 2 * n] = Fr::zero();
                coeffs[i + 3 * n] = Fr::zero();

                let mut index;
                let mut root_index;
                let mut root_multiplier;
                let mut temp_constant = constant;

                for s in 0..4 {
                    for (j, t_j) in temp.iter().enumerate() {
                        index = i + j * n;
                        root_index = index * (s + 1);
                        if is_coset {
                            root_index = root_index.wrapping_sub(4 * i);
                        }
                        root_index &= full_mask;
                        root_multiplier = round_roots[root_index & half_mask];
                        if root_index >= m {
                            root_multiplier = -round_roots[root_index & half_mask];
                        }
                        coeffs[(3 - s) * n + i] += root_multiplier * t_j;
                    }
                    if is_coset {
                        temp_constant *= self.generator;
                        coeffs[(3 - s) * n + i] *= temp_constant;
                    }
                }
            }
        }
    }

    pub(crate) fn partial_fft_serial(&self, coeffs: &mut [Fr], target: &mut [Fr]) {
        self.partial_fft_serial_inner(coeffs, target, &self.get_round_roots()[..]);
    }

    pub(crate) fn partial_fft(&self, coeffs: &mut [Fr], constant: Option<Fr>, is_coset: bool) {
        self.partial_fft_parallel_inner(
            coeffs,
            &self.get_round_roots()[..],
            constant.unwrap_or(Fr::one()),
            is_coset,
        );
    }

    pub(crate) fn fft_inplace(&self, coeffs: &mut [Fr]) {
        self.fft_inner_parallel_vec_inplace(&mut [coeffs], &self.root, &self.get_round_roots()[..]);
    }

    pub(crate) fn fft(&self, coeffs: &mut [Fr], target: &mut [Fr]) {
        self.fft_inner_parallel(coeffs, target, &self.root, &self.get_round_roots()[..]);
    }

    pub(crate) fn fft_vec_inplace(&self, coeffs: &mut [&mut [Fr]]) {
        self.fft_inner_parallel_vec_inplace(coeffs, &self.root, &self.get_round_roots()[..]);
    }

    // The remaining functions require you to create a version of `fft_inner_parallel` that accepts a Vec<&[T]> as the first parameter.

    pub(crate) fn ifft_inplace(&self, coeffs: &mut [Fr]) {
        self.fft_inner_parallel_vec_inplace(
            &mut [coeffs],
            &self.root_inverse,
            &self.get_inverse_round_roots()[..],
        );
        // todo!("parallelize")
        for j in 0..self.num_threads {
            for i in j * self.thread_size..(j + 1) * self.thread_size {
                coeffs[i] *= self.domain_inverse;
            }
        }
    }

    pub(crate) fn ifft(&self, coeffs: &mut [Fr], target: &mut [Fr]) {
        self.fft_inner_parallel(
            coeffs,
            target,
            &self.root_inverse,
            &self.get_round_roots()[..],
        );
        // TODO parallelize me
        todo!("parallelize here")
        // for i in 0..self.size {
        //     target[i] *= self.domain_inverse;
        // }
    }

    pub(crate) fn ifft_vec_inplace(&self, coeffs: &mut [&mut [Fr]]) {
        self.fft_inner_parallel_vec_inplace(
            coeffs,
            &self.root_inverse,
            &self.get_inverse_round_roots()[..],
        );

        let num_polys = coeffs.len();
        assert!(num_polys.is_power_of_two());
        let poly_size = self.size / num_polys;
        assert!(poly_size.is_power_of_two());
        let poly_mask = poly_size - 1;
        let log2_poly_size = poly_size.get_msb();

        // todo!("parallelize")
        for j in 0..self.num_threads {
            for i in j * self.thread_size..(j + 1) * self.thread_size {
                coeffs[i >> log2_poly_size][i & poly_mask] *= self.domain_inverse;
            }
        }
    }
    fn ifft_with_constant(&self, _coeffs: &mut [Fr], _value: Fr) {
        todo!();
    }

    pub(crate) fn coset_ifft_inplace(&self, coeffs: &mut [Fr]) {
        self.ifft_inplace(coeffs);
        self.scale_by_generator_inplace(
            coeffs,
            Fr::one(),
            self.generator_inverse,
            self.generator_size,
        );
    }

    pub(crate) fn coset_ifft(&self, _coeffs: &mut [Fr]) {
        todo!()
    }

    pub(crate) fn coset_ifft_vec_inplace(&self, coeffs: &mut [&mut [Fr]]) {
        self.ifft_vec_inplace(coeffs);

        let num_polys = coeffs.len();
        assert!(num_polys.is_power_of_two());
        let poly_size = self.size / num_polys;
        let generator_inv_pow_n = self.generator_inverse.pow(&[poly_size as u64]);
        let mut generator_start = Fr::one();

        for i in 0..num_polys {
            self.scale_by_generator_inplace(
                coeffs[i],
                generator_start,
                self.generator_inverse,
                poly_size,
            );
            generator_start *= generator_inv_pow_n;
        }
    }

    pub(crate) fn coset_ifft_vec(&self, _coeffs: &mut [&mut [Fr]]) {
        todo!()
    }

    fn fft_with_constant(&self, coeffs: &mut [Fr], target: &mut [Fr], value: Fr) {
        self.fft_inner_parallel(coeffs, target, &self.root, &self.get_round_roots()[..]);
        for item in coeffs.iter_mut().take(self.size) {
            *item *= value;
        }
    }

    // The remaining `coset_fft` functions require you to create a version of `scale_by_generator` that accepts a Vec<&[T]> as the first parameter.
    fn coset_fft_inplace_extension(
        coeffs: &mut [Fr],
        small_domain: &Self,
        _large_domain: &Self,
        domain_extension: usize,
    ) -> anyhow::Result<()> {
        let log2_domain_extension = domain_extension.get_msb();
        let primitive_root =
            Fr::get_root_of_unity((small_domain.log2_size + log2_domain_extension) as u64)
                .ok_or_else(|| anyhow::anyhow!("Failed to get root of unity"))?;

        let scratch_space_len = small_domain.size * domain_extension;
        let mut scratch_space = vec![Fr::zero(); scratch_space_len];

        let mut coset_generators = vec![Fr::zero(); domain_extension];
        coset_generators[0] = small_domain.generator;
        for i in 1..domain_extension {
            coset_generators[i] = coset_generators[i - 1] * primitive_root;
        }

        for i in (0..domain_extension).rev() {
            let mut target = vec![Fr::zero(); small_domain.size];
            small_domain.scale_by_generator(
                coeffs,
                &mut target,
                Fr::one(),
                coset_generators[i],
                small_domain.size,
            );
            coeffs[(i * small_domain.size)..(i + 1) * small_domain.size]
                .copy_from_slice(target.as_slice());
        }

        for i in 0..domain_extension {
            small_domain.fft_inner_parallel(
                &mut coeffs[(i * small_domain.size)..],
                &mut scratch_space[(i * small_domain.size)..],
                &small_domain.root,
                &small_domain.get_round_roots()[..],
            );
        }

        if domain_extension == 4 {
            // TODO parallelism
            for j in 0..small_domain.num_threads {
                let start = j * small_domain.thread_size;
                let end = (j + 1) * small_domain.thread_size;
                for i in start..end {
                    scratch_space[i] = coeffs[i << 2];
                    scratch_space[i + (1 << small_domain.log2_size)] = coeffs[(i << 2) + 1];
                    scratch_space[i + (2 << small_domain.log2_size)] = coeffs[(i << 2) + 2];
                    scratch_space[i + (3 << small_domain.log2_size)] = coeffs[(i << 2) + 3];
                }
            }
            for i in 0..small_domain.size {
                for j in 0..domain_extension {
                    scratch_space[i + (j << small_domain.log2_size)] =
                        coeffs[(i << log2_domain_extension) + j];
                }
            }
        } else {
            for i in 0..small_domain.size {
                for j in 0..domain_extension {
                    scratch_space[i + (j << small_domain.log2_size)] =
                        coeffs[(i << log2_domain_extension) + j];
                }
            }
        }
        Ok(())
    }

    pub(crate) fn coset_fft_inplace(&self, coeffs: &mut [Fr]) {
        self.scale_by_generator_inplace(coeffs, Fr::one(), self.generator, self.generator_size);
        self.fft_inplace(coeffs);
    }

    pub(crate) fn coset_fft_vec_inplace(&self, coeffs: &mut [&mut [Fr]]) {
        let num_polys = coeffs.len();
        assert!(num_polys.is_power_of_two());
        let poly_size = self.size / num_polys;
        let generator_pow_n = self.generator.pow(&[poly_size as u64]);
        let mut generator_start = Fr::one();

        for i in 0..num_polys {
            self.scale_by_generator_inplace(coeffs[i], generator_start, self.generator, poly_size);
            generator_start *= generator_pow_n;
        }
        self.fft_vec_inplace(coeffs);
    }

    pub(crate) fn coset_fft(&self, _coeffs: &[Fr], _target: &mut [Fr]) {
        unimplemented!()
    }

    pub(crate) fn coset_fft_with_generator_shift(&self, _coeffs: &mut [Fr], _constant: Fr) {
        unimplemented!()
    }

    pub(crate) fn add(&self, a_coeffs: &[Fr], b_coeffs: &[Fr], r_coeffs: &mut [Fr]) {
        for j in 0..self.num_threads {
            let internal_bound_start = j * self.thread_size;
            let internal_bound_end = (j + 1) * self.thread_size;
            for i in internal_bound_start..internal_bound_end {
                r_coeffs[i] = a_coeffs[i] + b_coeffs[i];
            }
        }
    }

    pub(crate) fn sub(&self, a_coeffs: &[Fr], b_coeffs: &[Fr], r_coeffs: &mut [Fr]) {
        for j in 0..self.num_threads {
            let internal_bound_start = j * self.thread_size;
            let internal_bound_end = (j + 1) * self.thread_size;
            for i in internal_bound_start..internal_bound_end {
                r_coeffs[i] = a_coeffs[i] - b_coeffs[i];
            }
        }
    }

    // TODO: Ugly, should probably implement traits like SubAssign
    pub(crate) fn sub_inplace(&self, a_coeffs: &mut [Fr], b_coeffs: &[Fr]) {
        for j in 0..self.num_threads {
            let internal_bound_start = j * self.thread_size;
            let internal_bound_end = (j + 1) * self.thread_size;
            for i in internal_bound_start..internal_bound_end {
                a_coeffs[i] = a_coeffs[i] - b_coeffs[i];
            }
        }
    }

    pub(crate) fn mul(&self, a_coeffs: &[Fr], b_coeffs: &[Fr], r_coeffs: &mut [Fr]) {
        for j in 0..self.num_threads {
            let internal_bound_start = j * self.thread_size;
            let internal_bound_end = (j + 1) * self.thread_size;
            for i in internal_bound_start..internal_bound_end {
                r_coeffs[i] = a_coeffs[i] * b_coeffs[i];
            }
        }
    }

    pub(crate) fn divide_by_pseudo_vanishing_polynomial(
        &self,
<<<<<<< HEAD
        coeffs: &mut [&mut [Fr]],
        target_domain: &EvaluationDomain<Fr>,
        num_roots_cut_out_of_vanishing_polynomial: usize,
=======
        _coeffs: &[&mut [&mut Fr]],
        _target: &EvaluationDomain<Fr>,
        _num_roots_cut_out_of_vanishing_poly: usize,
>>>>>>> 050cbc2f
    ) {
        // Older version:
        // the PLONK divisor polynomial is equal to the vanishing polynomial divided by the vanishing polynomial for the
        // last subgroup element Z_H(X) = \prod_{i=1}^{n-1}(X - w^i) = (X^n - 1) / (X - w^{n-1}) i.e. we divide by vanishing
        // polynomial, then multiply by degree-1 polynomial (X - w^{n-1})

        // Updated version:
        // We wish to implement this function such that it supports a modified vanishing polynomial, in which
        // k (= num_roots_cut_out_of_vanishing_polynomial) roots are cut out. i.e.
        //                           (X^n - 1)
        // Z*_H(X) = ------------------------------------------
        //           (X - w^{n-1}).(X - w^{n-2})...(X - w^{k})
        //
        // We set the default value of k as 4 so as to ensure that the evaluation domain is 4n. The reason for cutting out
        // some roots is described here: https://hackmd.io/@zacwilliamson/r1dm8Rj7D#The-problem-with-this-approach.
        // Briefly, the reason we need to cut roots is because on adding randomness to permutation polynomial z(X),
        // its degree becomes (n + 2), so for fft evaluation, we will need an evaluation domain of size >= 4(n + 2) = 8n
        // since size of evalutation domain needs to be a power of two. To avoid this, we need to bring down the degree
        // of the permutation polynomial (after adding randomness) to <= n.
        //
        //
        // NOTE: If in future, there arises a need to cut off more zeros, this method will not require any changes.
        //

        // Assert that the number of polynomials in coeffs is a power of 2.
        let num_polys = coeffs.len();
        assert!(num_polys.is_power_of_two());
        let poly_size = target_domain.size / num_polys;
        assert!(poly_size.is_power_of_two());
        let poly_mask = poly_size - 1;
        let log2_poly_size = poly_size.trailing_zeros() as usize;

        // `fft_point_evaluations` should be in point-evaluation form, evaluated at the 4n'th roots of unity mulitplied by
        // `target_domain`'s coset generator P(X) = X^n - 1 will form a subgroup of order 4 when evaluated at these points
        // If X = w^i, P(X) = 1
        // If X = w^{i + j/4}, P(X) = w^{n/4} = w^{n/2}^{n/2} = sqrt(-1)
        // If X = w^{i + j/2}, P(X) = -1
        // If X = w^{i + j/2 + k/4}, P(X) = w^{n/4}.-1 = -w^{i} = -sqrt(-1)
        // i.e. the 4th roots of unity
        let log2_subgroup_size = target_domain.log2_size - self.log2_size;
        let subgroup_size = 1usize << log2_subgroup_size;
        assert!(target_domain.log2_size >= self.log2_size);

        let mut subgroup_roots = vec![Fr::zero(); subgroup_size];
        self.compute_multiplicative_subgroup(log2_subgroup_size, &mut subgroup_roots)?;

        // Step 3: fill array with values of (g.X)^n - 1, scaled by the cofactor
        subgroup_roots.iter_mut().for_each(|x| *x -= Fr::one());

        // Step 4: invert array entries to compute denominator term of 1/Z_H*(X)
        batch_inversion(&mut subgroup_roots);

        // The numerator term of Z_H*(X) is the polynomial (X - w^{n-1})(X - w^{n-2})...(X - w^{n-k})
        // => (g.w_i - w^{n-1})(g.w_i - w^{n-2})...(g.w_i - w^{n-k})
        // Compute w^{n-1}
        let mut numerator_constants = vec![Fr::zero(); num_roots_cut_out_of_vanishing_polynomial];
        if num_roots_cut_out_of_vanishing_polynomial > 0 {
            numerator_constants[0] = -self.root_inverse;
            for i in 1..num_roots_cut_out_of_vanishing_polynomial {
                numerator_constants[i] = numerator_constants[i - 1] * self.root_inverse;
            }
        }
        // Compute first value of g.w_i

        // Step 5: iterate over point evaluations, scaling each one by the inverse of the vanishing polynomial
        if subgroup_size >= target_domain.thread_size {
            let mut work_root = self.generator;
            for i in 0..target_domain.size {
                for j in 0..subgroup_size {
                    let poly_idx = (i + j) >> log2_poly_size;
                    let elem_idx = (i + j) & poly_mask;
                    coeffs[poly_idx][elem_idx] *= subgroup_roots[j];

                    for k in 0..num_roots_cut_out_of_vanishing_polynomial {
                        coeffs[poly_idx][elem_idx] *= work_root + numerator_constants[k];
                    }
                    work_root *= target_domain.root;
                }
            }
        } else {
            // TODO: Parallelize
            for k in 0..target_domain.num_threads {
                let offset = k * target_domain.thread_size;
                let root_shift = target_domain.root.pow(&[offset as u64]);
                let mut work_root = self.generator * root_shift;
                for i in (offset..offset + target_domain.thread_size).step_by(subgroup_size) {
                    for j in 0..subgroup_size {
                        let poly_idx = (i + j) >> log2_poly_size;
                        let elem_idx = (i + j) & poly_mask;
                        coeffs[poly_idx][elem_idx] *= subgroup_roots[j];

                        for k in 0..num_roots_cut_out_of_vanishing_polynomial {
                            coeffs[poly_idx][elem_idx] *= work_root + numerator_constants[k];
                        }

                        work_root *= target_domain.root;
                    }
                }
            }
        }
    }

    /// Computes evaluations of vanishing polynomial Z_H, l_start, l_end at ʓ.
    ///
    /// Note that as we modify the vanishing polynomial by cutting out some roots, we must simultaneously ensure that
    /// the lagrange polynomials we require would be l_1(ʓ) and l_{n-k}(ʓ) where k =
    /// num_roots_cut_out_of_vanishing_polynomial. For notational simplicity, we call l_1 as l_start and l_{n-k} as
    /// l_end.
    ///
    /// # Arguments:
    ///
    /// - `zeta``: the name given (in our code) to the evaluation challenge ʓ from the Plonk paper.
    /// - `domain`: evaluation domain on which said polynomials will be evaluated.
    /// - `num_roots_cut_out_of_vanishing_poly`: num of roots left out of vanishing polynomial.
    ///
    /// # Returns
    ///
    /// - A struct containing lagrange evaluation of Z_H, l_start, l_end poly.
    pub(crate) fn get_lagrange_evaluations(
        &self,
        z: &Fr,
        num_roots_cut_out_of_vanishing_poly: Option<usize>,
    ) -> LagrangeEvaluations<Fr> {
        // NOTE: If in future, there arises a need to cut off more zeros, this method will not require any changes.
        let num_roots_cut_out_of_vanishing_poly = num_roots_cut_out_of_vanishing_poly.unwrap_or(0);

        let z_pow_n = z.pow([self.size as u64]);

        let mut numerator = z_pow_n - Fr::one();

        let mut denominators = vec![Fr::default(); 3];

        // Compute the denominator of Z_H*(ʓ)
        //   (ʓ - ω^{n-1})(ʓ - ω^{n-2})...(ʓ - ω^{n - num_roots_cut_out_of_vanishing_poly})
        // = (ʓ - ω^{ -1})(ʓ - ω^{ -2})...(ʓ - ω^{  - num_roots_cut_out_of_vanishing_poly})
        let mut work_root = self.root_inverse;
        denominators[0] = Fr::one();
        for _ in 0..num_roots_cut_out_of_vanishing_poly {
            denominators[0] *= *z - work_root;
            work_root *= self.root_inverse;
        }

        // The expressions of the lagrange polynomials are:
        //
        //           ω^0.(X^n - 1)      (X^n - 1)
        // L_1(X) = --------------- =  -----------
        //            n.(X - ω^0)       n.(X - 1)
        //
        // Notice: here (in this comment), the index i of L_i(X) counts from 1 (not from 0). So L_1 corresponds to the
        // _first_ root of unity ω^0, and not to the 1-th root of unity ω^1.
        //
        //
        //             ω^{i-1}.(X^n - 1)         X^n - 1          X^n.(ω^{-i+1})^n - 1
        // L_{i}(X) = ------------------ = -------------------- = -------------------- = L_1(X.ω^{-i+1})
        //              n.(X - ω^{i-1})    n.(X.ω^{-(i-1)} - 1) |  n.(X.ω^{-i+1} - 1)
        //                                                      |
        //                                                      since (ω^{-i+1})^n = 1 trivially
        //
        //                                                          (X^n - 1)
        // => L_{n-k}(X) = L_1(X.ω^{k-n+1}) = L_1(X.ω^{k+1}) =  -----------------
        //                                                      n.(X.ω^{k+1} - 1)
        //
        denominators[1] = *z - Fr::one();

        // Compute ω^{num_roots_cut_out_of_vanishing_polynomial + 1}
        let l_end_root = self
            .root
            .pow([(num_roots_cut_out_of_vanishing_poly + 1) as u64]);
        denominators[2] = (*z * l_end_root) - Fr::one();

        batch_inversion(denominators.as_mut_slice());

        let vanishing_poly = numerator * denominators[0]; // (ʓ^n - 1) / (ʓ-ω^{-1}).(ʓ-ω^{-2})...(ʓ-ω^{-k}) =: Z_H*(ʓ)
        numerator *= self.domain_inverse; // (ʓ^n - 1) / n
        let l_start = numerator * denominators[1]; // (ʓ^n - 1) / (n.(ʓ - 1))         =: L_1(ʓ)
        let l_end = numerator * denominators[2]; // (ʓ^n - 1) / (n.(ʓ.ω^{k+1} - 1)) =: L_{n-k}(ʓ)
        LagrangeEvaluations {
            vanishing_poly,
            l_start,
            l_end,
        }
    }
    /// Compute evaluations of lagrange polynomial L_1(X) on the specified domain.
    ///
    /// # Arguments
    ///
    /// - `l_1_coefficients`: A mutable pointer to a buffer of type `Fr` representing the evaluations of L_1(X) for all X = k*n'th roots of unity.
    /// - `src_domain`: The source domain multiplicative generator g.
    /// - `target_domain`: The target domain (kn'th) root of unity w'.
    ///
    /// # Details
    ///
    /// Let the size of the target domain be k*n, where k is a power of 2.
    /// Evaluate L_1(X) = (X^{n} - 1 / (X - 1)) * (1 / n) at the k*n points X_i = w'^i.g,
    /// i = 0, 1,..., k*n-1, where w' is the target domain (kn'th) root of unity, and g is the
    /// source domain multiplicative generator. The evaluation domain is taken to be the coset
    /// w'^i.g, rather than just the kn'th roots, to avoid division by zero in L_1(X).
    /// The computation is done in three steps:
    /// Step 1) (Parallelized) Compute the evaluations of 1/denominator of L_1 at X_i using
    /// Montgomery batch inversion.
    /// Step 2) Compute the evaluations of the numerator of L_1 using the fact that (X_i)^n forms
    /// a subgroup of order k.
    /// Step 3) (Parallelized) Construct the evaluations of L_1 on X_i using the numerator and
    /// denominator evaluations from Steps 1 and 2.
    ///
    /// Note 1: Let w = n'th root of unity. When evaluated at the k*n'th roots of unity, the term
    /// X^{n} forms a subgroup of order k, since (w'^i)^n = w^{in/k} = w^{1/k}. Similarly, for X_i
    /// we have (X_i)^n = (w'^i.g)^n = w^{in/k}.g^n = w^{1/k}.g^n.
    /// For example, if k = 2:
    /// for even powers of w', X^{n} = w^{2in/2} = 1
    /// for odd powers of w', X = w^{i}w^{n/2} -> X^{n} = w^{in}w^{n/2} = -1
    /// The numerator term, therefore, can only take two values (for k = 2):
    /// For even indices: (X^{n} - 1)/n = (g^n - 1)/n
    /// For odd indices: (X^{n} - 1)/n = (-g^n - 1)/n
    ///
    /// Note 2: We can use the evaluations of L_1 to compute the k*n-fft evaluations of any L_i(X).
    /// We can consider `l_1_coefficients` to be a k*n-sized vector of the evaluations of L_1(X),
    /// for all X = k*n'th roots of unity. To compute the vector for the k*n-fft transform of
    /// L_i(X), we perform a (k*i)-left-shift of this vector.
    pub(crate) fn compute_lagrange_polynomial_fft(
        &self,
<<<<<<< HEAD
        l_1_coefficients: &mut Vec<Fr>,
        target_domain: &EvaluationDomain<'a, Fr>,
=======
        l_1_coefficients: &mut Polynomial<Fr>,
        target_domain: &EvaluationDomain<Fr>,
>>>>>>> 050cbc2f
    ) -> anyhow::Result<()> {
        // Step 1: Compute the 1/denominator for each evaluation: 1 / (X_i - 1)
        let multiplicand = target_domain.root; // kn'th root of unity w'

        // First compute X_i - 1, i = 0,...,kn-1
        for j in 0..target_domain.num_threads {
            let root_shift = multiplicand.pow([(j * target_domain.thread_size) as u64]);
            let mut work_root = self.generator * root_shift; // g.(w')^{j*thread_size}
            let offset = j * target_domain.thread_size;
            for i in offset..offset + target_domain.thread_size {
                l_1_coefficients[i] = work_root - Fr::one(); // (w')^{j*thread_size + i}.g - 1
                work_root *= multiplicand; // (w')^{j*thread_size + i + 1}
            }
        }

        // Compute 1/(X_i - 1) using Montgomery batch inversion
<<<<<<< HEAD
        batch_inversion(l_1_coefficients.as_mut_slice());
=======
        // Note: This is a placeholder, replace with actual batch invert function.
        // TODO add batch invert
        // invert them all
            let result: Result<(), anyhow::Error> = l_1_coefficients
            .coefficients
                .iter_mut().try_for_each(|x| {
                  let inverse = x
                  .inverse()
                        .ok_or_else(|| anyhow::anyhow!("Failed to find inverse"))?;
                 *x = inverse;
                   Ok(())
             });
        result?;
>>>>>>> 050cbc2f

        // Step 2: Compute numerator (1/n)*(X_i^n - 1)
        // First compute X_i^n (which forms a multiplicative subgroup of order k)
        let log2_subgroup_size = target_domain.log2_size - self.log2_size; // log_2(k)
        let subgroup_size = 1usize << log2_subgroup_size; // k
        assert!(target_domain.log2_size >= self.log2_size);
        let mut subgroup_roots = vec![Fr::default(); subgroup_size];
        // Note: compute_multiplicative_subgroup function is missing, replace this with your own.
        self.compute_multiplicative_subgroup(log2_subgroup_size, &mut subgroup_roots)?;

        // Subtract 1 and divide by n to get the k elements (1/n)*(X_i^n - 1)
        for root in &mut subgroup_roots {
            *root -= Fr::one();
            *root *= self.domain_inverse;
        }
        // Step 3: Construct L_1(X_i) by multiplying the 1/denominator evaluations in
        // l_1_coefficients by the numerator evaluations in subgroup_roots
        let subgroup_mask = subgroup_size - 1;
        for i in 0..target_domain.num_threads {
            for j in 0..target_domain.thread_size {
                let eval_idx = i * target_domain.thread_size + j;
                l_1_coefficients[eval_idx] *= subgroup_roots[eval_idx & subgroup_mask];
            }
        }
        Ok(())
    }

    /// Computes r = \sum_{i=0}^{num_coeffs-1} (L_{i+1}(ʓ).f_i)
    ///
    /// # Details
    ///
    /// L_i represents ith coefficient of the lagrange polynomial and calculated using first
    /// lagrange coefficient.
    /// `L_1(ʓ)` := (ʓ^n - 1) / n.(ʓ - 1)
    /// `L_i(ʓ)` := L_1(ʓ.ω^{1-i}) = ʓ^n-1 / n.(ʓ.ω^{1-i} - 1)
    ///
    /// # Arguments
    ///
    /// - `coeffs`: f_i, coefficients of the polynomial
    /// - `z`: evaluation point
    /// - `domain`: evaluation domain
    pub(crate) fn compute_barycentric_evaluation(
        &self,
        coeffs: &[Fr],
        num_coeffs: usize,
        z: &Fr,
    ) -> Fr {
        let mut denominators = vec![Fr::default(); num_coeffs];

        let mut numerator = z.pow([self.size as u64]);
        numerator -= Fr::one();
        numerator *= self.domain_inverse; // (ʓ^n - 1) / n

        denominators[0] = *z - Fr::one();
        let mut work_root = self.root_inverse; // ω^{-1}
        for denominator in denominators.iter_mut().take(num_coeffs).skip(1) {
            *denominator = work_root * *z; // denominators[i] will correspond to L_[i+1] (since our 'commented maths' notation indexes
                                              // L_i from 1). So ʓ.ω^{-i} = ʓ.ω^{1-(i+1)} is correct for L_{i+1}.
            *denominator -= Fr::one();
            work_root *= self.root_inverse;
        }

        batch_inversion(denominators.as_mut_slice());

        let mut result = Fr::zero();
        for i in 0..num_coeffs {
            result += coeffs[i] * denominators[i]; // f_i * 1/(ʓ.ω^{-i} - 1)
        }

        result *= numerator; //   \sum_{i=0}^{num_coeffs-1} f_i * [ʓ^n - 1]/[n.(ʓ.ω^{-i} - 1)]
                             // = \sum_{i=0}^{num_coeffs-1} f_i * L_{i+1}
                             // (with our somewhat messy 'commented maths' convention that L_1 corresponds to the 0th coeff).

        result
    }

    pub(crate) fn fft_linear_polynomial_product(
        &self,
        roots: &[Fr],
        dest: &mut [Fr],
        n: usize,
        is_coset: bool,
    ) {
        let m = self.size >> 1;
        let round_roots = &self.get_round_roots()[m.get_msb() - 1];

        let mut current_root = Fr::zero();
        for i in 0..m {
            current_root = round_roots[i];
            current_root *= if is_coset { self.generator } else { Fr::one() };
            dest[i] = Fr::one();
            dest[i + m] = Fr::one();
            for j in 0..n {
                dest[i] *= current_root - roots[j];
                dest[i + m] *= -current_root - roots[j];
            }
        }
    }
}

fn compute_sum<Fr: Field>(slice: &[Fr]) -> Fr {
    slice.iter().copied().fold(Fr::zero(), Add::add)
}

// TODO: Can probably remove n from these function
pub(crate) fn compute_linear_polynomial_product<Fr: Field + FftField>(
    roots: &[Fr],
    dest: &mut [Fr],
    n: usize,
) {
    // Equivalent of getting scratch_space
    let mut scratch_space = vec![Fr::default(); n];
    scratch_space.clone_from_slice(&roots[0..n]);

    dest[n] = Fr::one();
    dest[n - 1] = -compute_sum(&scratch_space[..n]);

    let mut temp;
    let mut constant = Fr::one();
    for i in 0..n - 1 {
        temp = Fr::default();
        for j in 0..n - 1 - i {
            scratch_space[j] = roots[j] * compute_sum(&scratch_space[j + 1..n - i]);
            temp += scratch_space[j];
        }
        dest[n - 2 - i] = temp * constant;
        constant = constant.neg();
    }
}

pub(crate) fn compute_linear_polynomial_product_evaluation<Fr: Field + FftField>(
    roots: &[Fr],
    z: Fr,
    n: usize,
) -> Fr {
    let mut result = Fr::one();
    for i in 0..n {
        result *= z - roots[i];
    }
    result
}

pub(crate) fn compute_interpolation<Fr: Field + FftField>(
    src: &[Fr],
    dest: &mut [Fr],
    evaluation_points: &[Fr],
    n: usize,
) {
    let mut local_roots = Vec::new();
    let mut local_polynomial = vec![Fr::zero(); n];
    let mut denominator = Fr::one();
    let mut multiplicand;

    if n == 1 {
        return;
    }

    for i in 0..n {
        denominator = Fr::one();
        for j in 0..n {
            if j == i {
                continue;
            }
            local_roots.push(evaluation_points[j]);
            denominator *= (evaluation_points[i] - evaluation_points[j]);
        }

        compute_linear_polynomial_product(&local_roots, &mut local_polynomial, n - 1);

        multiplicand = src[i] / denominator;
        for j in 0..n {
            dest[j] += multiplicand * local_polynomial[j];
        }

        local_roots.clear();
    }
}

pub(crate) fn compute_efficient_interpolation<Fr: Field + FftField>(
    src: &[Fr],
    dest: &mut [Fr],
    evaluation_points: &[Fr],
    n: usize,
) -> anyhow::Result<()> {
    /*
        We use Lagrange technique to compute polynomial interpolation.
        Given: (x_i, y_i) for i ∈ {0, 1, ..., n} =: [n]
        Compute function f(X) such that f(x_i) = y_i for all i ∈ [n].
                   (X - x1)(X - x2)...(X - xn)             (X - x0)(X - x2)...(X - xn)
        F(X) = y0--------------------------------  +  y1----------------------------------  + ...
                 (x0 - x_1)(x0 - x_2)...(x0 - xn)       (x1 - x_0)(x1 - x_2)...(x1 - xn)
        We write this as:
                      [          yi        ]
        F(X) = N(X) * |∑_i --------------- |
                      [     (X - xi) * di  ]
        where:
        N(X) = ∏_{i \in [n]} (X - xi),
        di = ∏_{j != i} (xi - xj)
        For division of N(X) by (X - xi), we use the same trick that was used in compute_opening_polynomial()
        function in the kate commitment scheme.
    */
    let mut numerator_polynomial = vec![Fr::zero(); n + 1];

    compute_linear_polynomial_product(evaluation_points, &mut numerator_polynomial, n);

    let mut roots_and_denominators = vec![Fr::zero(); 2 * n];
    let mut temp_src = vec![Fr::zero(); n];

    for i in 0..n {
        roots_and_denominators[i] = -evaluation_points[i];
        temp_src[i] = src[i];
        dest[i] = Fr::zero();

        // compute constant denominator
        roots_and_denominators[n + i] = Fr::one();
        for j in 0..n {
            if j == i {
                continue;
            }
            roots_and_denominators[n + i] *= evaluation_points[i] - evaluation_points[j];
        }
    }

<<<<<<< HEAD
    batch_inversion(roots_and_denominators.as_mut_slice());
=======
    // TODO make this a batch_invert
    // invert them all
    let result: Result<(), anyhow::Error> = roots_and_denominators.iter_mut().try_for_each(|x| {
        let inverse = x
            .inverse()
            .ok_or_else(|| anyhow::anyhow!("Failed to find inverse"))?;
        *x = inverse;
        Ok(())
    });
    result?;
>>>>>>> 050cbc2f

    let mut z;
    let mut multiplier;
    let mut temp_dest = vec![Fr::zero(); n];
    for i in 0..n {
        z = roots_and_denominators[i];
        multiplier = temp_src[i] * roots_and_denominators[n + i];
        temp_dest[0] = multiplier * numerator_polynomial[0];
        temp_dest[0] *= z;
        dest[0] += temp_dest[0];
        for j in 1..n {
            temp_dest[j] = multiplier * numerator_polynomial[j] - temp_dest[j - 1];
            temp_dest[j] *= z;
            dest[j] += temp_dest[j];
        }
    }
    Ok(())
}

/// Computes coefficients of opening polynomial in Kate commitments
/// i.e. W(X) = F(X) - F(z) / (X - z)
///
/// # Details
///
/// if `coeffs` represents F(X), we want to compute W(X)
/// where W(X) = F(X) - F(z) / (X - z)
/// i.e. divide by the degree-1 polynomial [-z, 1]
///
/// # Arguments
///
/// - `src`: coeffcients of F(X)
/// - `dest`: coefficients of W(X)
/// - `z`: evaluation point
/// - `n`: polynomial size
pub(crate) fn compute_kate_opening_coefficients<Fr: Field>(
    src: &[Fr],
    dest: &mut [Fr],
    z: &Fr,
    n: usize,
) -> anyhow::Result<Fr> {
    // We assume that the commitment is well-formed and that there is no remainder term.
    // Under these conditions we can perform this polynomial division in linear time with good constants let f = evaluate(src, z, n);
    let f = evaluate(src, z, n);

    let divisor = z
        .neg()
        .inverse()
        .ok_or_else(|| anyhow::anyhow!("Failed to find inverse"))?;

    // we're about to shove these coefficients into a pippenger multi-exponentiation routine, where we need
    // to convert out of montgomery form. So, we can use lazy reduction techniques here without triggering overflows
    dest[0] = src[0] - f;
    dest[0] *= divisor;
    for i in 1..n {
        dest[i] = src[i] - dest[i - 1];
        dest[i] *= divisor;
    }

    Ok(f)
}

pub(crate) fn compute_kate_opening_coefficients_inplace<Fr: Field>(
    src: &mut [Fr],
    z: &Fr,
    n: usize,
) -> anyhow::Result<Fr> {
    // We assume that the commitment is well-formed and that there is no remainder term.
    // Under these conditions we can perform this polynomial division in linear time with good constants let f = evaluate(src, z, n);
    let f = evaluate(src, z, n);

    let divisor = z
        .neg()
        .inverse()
        .ok_or_else(|| anyhow::anyhow!("Failed to find inverse"))?;

    // we're about to shove these coefficients into a pippenger multi-exponentiation routine, where we need
    // to convert out of montgomery form. So, we can use lazy reduction techniques here without triggering overflows
    src[0] = src[0] - f;
    src[0] *= divisor;
    for i in 1..n {
        src[i] = src[i] - src[i - 1];
        src[i] *= divisor;
    }

    Ok(f)
}

pub(crate) fn evaluate<F: Field>(coeffs: &[F], z: &F, n: usize) -> F {
    let num_threads = compute_num_threads();
    let range_per_thread = n / num_threads;
    let leftovers = n - (range_per_thread * num_threads);
    let mut evaluations = vec![F::default(); num_threads];
    for (j, eval_j) in evaluations.iter_mut().enumerate().take(num_threads) {
        let mut z_acc = z.pow([(j * range_per_thread) as u64]);
        let offset = j * range_per_thread;
        *eval_j = F::default();
        let end = if j == num_threads - 1 {
            offset + range_per_thread + leftovers
        } else {
            offset + range_per_thread
        };
        for coeffs_i in coeffs.iter().take(end).skip(offset) {
            let work_var = z_acc * coeffs_i;
            *eval_j += work_var;
            z_acc *= z;
        }
    }
    let mut r = F::default();
    for evaluation in evaluations {
        r += evaluation;
    }
    r
}

// TODO: Should this be inside of `EvaluationDomain`?
pub(crate) fn evaluate_from_fft<'a, F: Field + FftField>(
    poly_coset_fft: &[F],
    large_domain: &EvaluationDomain<'a, F>,
    z: &F,
    small_domain: &EvaluationDomain<'a, F>,
) -> F {
    let n = small_domain.size;
    let mut small_poly_coset_fft = vec![F::zero(); n];
    for i in 0..n {
        small_poly_coset_fft[i] = poly_coset_fft[4 * i];
    }

    let zeta_by_g = large_domain.generator_inverse * z;

    let result = small_domain.compute_barycentric_evaluation(&small_poly_coset_fft, n, &zeta_by_g);
    result
}

// Divides p(X) by (X-r) in-place.
pub(crate) fn factor_root<F: Field + FftField>(polynomial: &mut [F], root: &F) {
    let size = polynomial.len();

    if root.is_zero() {
        // if one of the roots is 0 after having divided by all other roots,
        // then p(X) = a₁⋅X + ⋯ + aₙ₋₁⋅Xⁿ⁻¹
        // so we shift the array of coefficients to the left
        // and the result is p(X) = a₁ + ⋯ + aₙ₋₁⋅Xⁿ⁻² and we subtract 1 from the size.
        polynomial.copy_within(1.., 0);
    } else {
        // assume
        //  • r != 0
        //  • (X−r) | p(X)
        //  • q(X) = ∑ᵢⁿ⁻² bᵢ⋅Xⁱ
        //  • p(X) = ∑ᵢⁿ⁻¹ aᵢ⋅Xⁱ = (X-r)⋅q(X)
        //
        // p(X)         0           1           2       ...     n-2             n-1
        //              a₀          a₁          a₂              aₙ₋₂            aₙ₋₁
        //
        // q(X)         0           1           2       ...     n-2             n-1
        //              b₀          b₁          b₂              bₙ₋₂            0
        //
        // (X-r)⋅q(X)   0           1           2       ...     n-2             n-1
        //              -r⋅b₀       b₀-r⋅b₁     b₁-r⋅b₂         bₙ₋₃−r⋅bₙ₋₂      bₙ₋₂
        //
        // b₀   = a₀⋅(−r)⁻¹
        // b₁   = (a₁ - b₀)⋅(−r)⁻¹
        // b₂   = (a₂ - b₁)⋅(−r)⁻¹
        //      ⋮
        // bᵢ   = (aᵢ − bᵢ₋₁)⋅(−r)⁻¹
        //      ⋮
        // bₙ₋₂ = (aₙ₋₂ − bₙ₋₃)⋅(−r)⁻¹
        // bₙ₋₁ = 0

        // For the simple case of one root we compute (−r)⁻¹ and
        let root_inverse = -root.inverse().unwrap();
        // set b₋₁ = 0
        let mut temp = F::zero();
        // We start multiplying lower coefficient by the inverse and subtracting those from highter coefficients
        // Since (x - r) should divide the polynomial cleanly, we can guide division with lower coefficients
        for i in 0..size - 1 {
            // at the start of the loop, temp = bᵢ₋₁
            // and we can compute bᵢ   = (aᵢ − bᵢ₋₁)⋅(−r)⁻¹
            temp = polynomial[i] - temp;
            temp *= root_inverse;
            polynomial[i] = temp;
        }
    }
    polynomial[size - 1] = F::zero();
}

/// Divides p(X) by (X-r₁)⋯(X−rₘ) in-place.
/// Assumes that p(rⱼ)=0 for all j
///
/// we specialize the method when only a single root is given.
/// if one of the roots is 0, then we first factor all other roots.
/// dividing by X requires only a left shift of all coefficient.
///
/// # Arguments
///
/// * `polynomial` - list of roots (r₁,…,rₘ)
/// * `roots` - list of roots
pub(crate) fn factor_roots<F: Field + FftField>(polynomial: &mut [F], roots: &[F]) {
    let size = polynomial.len();
    if roots.len() == 1 {
        factor_root(polynomial, &roots[0]);
    } else {
        // For division by several roots at once we need cache.
        // Let's say we are dividing a₀, a₁, a₂, ... by (r₀, r₁, r₂)
        // What we need to compute are the inverses: ((-r₀)⁻¹, (-r₁)⁻¹,(-r₂)⁻¹)
        // Then for a₀ we compute:
        //      a₀'   = a₀   * (-r₀)⁻¹
        //      a₀''  = a₀'  * (-r₁)⁻¹
        //      a₀''' = a₀'' * (-r₂)⁻¹
        // a₀''' is the lowest coefficient of the resulting polynomial
        // For a₁ we compute:
        //      a₁'   = (a₁   - a₀')   * (-r₀)⁻¹
        //      a₁''  = (a₁'  - a₀'')  * (-r₁)⁻¹
        //      a₁''' = (a₁'' - a₀''') * (-r₂)⁻¹
        // a₁''' is the second lowest coefficient of the resulting polynomial
        // As you see, we only need the intermediate results of the previous round in addition to inversed roots and the
        // original coefficient to calculate the resulting monomial coefficient. If we cache these results, we don't
        // have to do several passes over the polynomial

        let num_roots = roots.len();
        assert!(num_roots < size);
        let new_size = size - num_roots;

        let mut minus_root_inverses = Vec::new();

        // after the loop, this iterator points to the start of the polynomial
        // after having divided by all zero roots.
        let mut num_zero_roots = 0;
        // Compute negated root inverses, and skip the 0 root
        for root in roots.iter() {
            if root.is_zero() {
                // if one of the roots is zero, then the first coefficient must be as well
                // so we need to start the iteration from the second coefficient on-wards
                num_zero_roots += 1;
            } else {
                minus_root_inverses.push(-*root);
            }
        }
        // If there are M zero roots, then the first M coefficients of polynomial must be zero
        for i in 0..num_zero_roots {
            assert!(polynomial[i].is_zero());
        }

        // View over the polynomial factored by all the zeros
        // If there are no zeros, then zero_factored == polynomial
        let zero_factored_offset = num_zero_roots as usize;

        let num_non_zero_roots = minus_root_inverses.len();
        if num_non_zero_roots > 0 {
            batch_inversion(&mut minus_root_inverses);

            let mut division_cache = Vec::new();
            division_cache.reserve(num_non_zero_roots);

            // Compute the a₀', a₀'', a₀''' and put them in cache
            let mut temp = polynomial[zero_factored_offset];
            for minus_root_inverse in minus_root_inverses.iter() {
                temp *= *minus_root_inverse;
                division_cache.push(temp);
            }
            // We already know the lower coefficient of the result
            polynomial[0] = division_cache[num_non_zero_roots - 1];

            // Compute the resulting coefficients one by one
            for i in 1..(polynomial.len() - zero_factored_offset - num_non_zero_roots) {
                temp = polynomial[zero_factored_offset + i];
                // Compute the intermediate values for the coefficient and save in cache
                for j in 0..num_non_zero_roots {
                    temp -= division_cache[j];
                    temp *= minus_root_inverses[j];
                    division_cache[j] = temp;
                }
                // Save the resulting coefficient
                polynomial[i] = temp;
            }
        } else if num_zero_roots > 0 {
            // if one of the roots is 0 after having divided by all other roots,
            // then p(X) = a₁⋅X + ⋯ + aₙ₋₁⋅Xⁿ⁻¹
            // so we shift the array of coefficients to the left
            // and the result is p(X) = a₁ + ⋯ + aₙ₋₁⋅Xⁿ⁻² and we subtract 1 from the size.
            for i in 0..new_size {
                polynomial[i] = polynomial[i + num_zero_roots];
            }
        }

        // Clear the last coefficients to prevent accidents
        for i in new_size..size {
            polynomial[i] = F::zero();
        }
    }
}<|MERGE_RESOLUTION|>--- conflicted
+++ resolved
@@ -1,4 +1,6 @@
 use ark_ff::{batch_inversion, FftField, Field};
+
+use anyhow::Result;
 
 use crate::{common::max_threads::compute_num_threads, numeric::bitop::Msb};
 
@@ -26,18 +28,20 @@
     x != 0 && (x & (x - 1)) == 0
 }
 
-pub(crate) fn copy_polynomial<Fr: Copy + Default>(
-    src: &[Fr],
-    dest: &mut [Fr],
+pub(crate) fn copy_polynomial<Fr: Field + FftField + Copy + Default>(
+    src: &Polynomial<Fr>,
+    dest: &mut Polynomial<Fr>,
     num_src_coefficients: usize,
     num_target_coefficients: usize,
 ) {
     // TODO: fiddle around with avx asm to see if we can speed up
-    dest[..num_src_coefficients].copy_from_slice(&src[..num_src_coefficients]);
+    dest.coefficients[..num_src_coefficients]
+        .copy_from_slice(&src.coefficients[..num_src_coefficients]);
 
     if num_target_coefficients > num_src_coefficients {
         // fill out the polynomial coefficients with zeroes
         for item in dest
+            .coefficients
             .iter_mut()
             .take(num_target_coefficients)
             .skip(num_src_coefficients)
@@ -280,11 +284,7 @@
                 // our indexer, because we don't store the precomputed root values for the 1st round (because they're
                 // all 1).
 
-<<<<<<< HEAD
                 let round_roots = root_table[m.get_msb() - 1];
-=======
-                let round_roots = root_table[(m.trailing_zeros() - 1) as usize];
->>>>>>> 050cbc2f
 
                 // Finally, we want to treat the final round differently from the others,
                 // so that we can reduce out of our 'coarse' reduction and store the output in `coeffs` instead of
@@ -754,16 +754,10 @@
 
     pub(crate) fn divide_by_pseudo_vanishing_polynomial(
         &self,
-<<<<<<< HEAD
         coeffs: &mut [&mut [Fr]],
         target_domain: &EvaluationDomain<Fr>,
         num_roots_cut_out_of_vanishing_polynomial: usize,
-=======
-        _coeffs: &[&mut [&mut Fr]],
-        _target: &EvaluationDomain<Fr>,
-        _num_roots_cut_out_of_vanishing_poly: usize,
->>>>>>> 050cbc2f
-    ) {
+    ) -> Result<()> {
         // Older version:
         // the PLONK divisor polynomial is equal to the vanishing polynomial divided by the vanishing polynomial for the
         // last subgroup element Z_H(X) = \prod_{i=1}^{n-1}(X - w^i) = (X^n - 1) / (X - w^{n-1}) i.e. we divide by vanishing
@@ -862,7 +856,8 @@
                     }
                 }
             }
-        }
+        };
+        Ok(())
     }
 
     /// Computes evaluations of vanishing polynomial Z_H, l_start, l_end at ʓ.
@@ -984,13 +979,8 @@
     /// L_i(X), we perform a (k*i)-left-shift of this vector.
     pub(crate) fn compute_lagrange_polynomial_fft(
         &self,
-<<<<<<< HEAD
-        l_1_coefficients: &mut Vec<Fr>,
-        target_domain: &EvaluationDomain<'a, Fr>,
-=======
         l_1_coefficients: &mut Polynomial<Fr>,
         target_domain: &EvaluationDomain<Fr>,
->>>>>>> 050cbc2f
     ) -> anyhow::Result<()> {
         // Step 1: Compute the 1/denominator for each evaluation: 1 / (X_i - 1)
         let multiplicand = target_domain.root; // kn'th root of unity w'
@@ -1007,23 +997,7 @@
         }
 
         // Compute 1/(X_i - 1) using Montgomery batch inversion
-<<<<<<< HEAD
-        batch_inversion(l_1_coefficients.as_mut_slice());
-=======
-        // Note: This is a placeholder, replace with actual batch invert function.
-        // TODO add batch invert
-        // invert them all
-            let result: Result<(), anyhow::Error> = l_1_coefficients
-            .coefficients
-                .iter_mut().try_for_each(|x| {
-                  let inverse = x
-                  .inverse()
-                        .ok_or_else(|| anyhow::anyhow!("Failed to find inverse"))?;
-                 *x = inverse;
-                   Ok(())
-             });
-        result?;
->>>>>>> 050cbc2f
+        batch_inversion(l_1_coefficients.coefficients.as_mut_slice());
 
         // Step 2: Compute numerator (1/n)*(X_i^n - 1)
         // First compute X_i^n (which forms a multiplicative subgroup of order k)
@@ -1081,7 +1055,7 @@
         let mut work_root = self.root_inverse; // ω^{-1}
         for denominator in denominators.iter_mut().take(num_coeffs).skip(1) {
             *denominator = work_root * *z; // denominators[i] will correspond to L_[i+1] (since our 'commented maths' notation indexes
-                                              // L_i from 1). So ʓ.ω^{-i} = ʓ.ω^{1-(i+1)} is correct for L_{i+1}.
+                                           // L_i from 1). So ʓ.ω^{-i} = ʓ.ω^{1-(i+1)} is correct for L_{i+1}.
             *denominator -= Fr::one();
             work_root *= self.root_inverse;
         }
@@ -1110,7 +1084,7 @@
         let m = self.size >> 1;
         let round_roots = &self.get_round_roots()[m.get_msb() - 1];
 
-        let mut current_root = Fr::zero();
+        let mut current_root;
         for i in 0..m {
             current_root = round_roots[i];
             current_root *= if is_coset { self.generator } else { Fr::one() };
@@ -1174,7 +1148,7 @@
 ) {
     let mut local_roots = Vec::new();
     let mut local_polynomial = vec![Fr::zero(); n];
-    let mut denominator = Fr::one();
+    let mut denominator;
     let mut multiplicand;
 
     if n == 1 {
@@ -1188,7 +1162,7 @@
                 continue;
             }
             local_roots.push(evaluation_points[j]);
-            denominator *= (evaluation_points[i] - evaluation_points[j]);
+            denominator *= evaluation_points[i] - evaluation_points[j];
         }
 
         compute_linear_polynomial_product(&local_roots, &mut local_polynomial, n - 1);
@@ -1247,20 +1221,7 @@
         }
     }
 
-<<<<<<< HEAD
     batch_inversion(roots_and_denominators.as_mut_slice());
-=======
-    // TODO make this a batch_invert
-    // invert them all
-    let result: Result<(), anyhow::Error> = roots_and_denominators.iter_mut().try_for_each(|x| {
-        let inverse = x
-            .inverse()
-            .ok_or_else(|| anyhow::anyhow!("Failed to find inverse"))?;
-        *x = inverse;
-        Ok(())
-    });
-    result?;
->>>>>>> 050cbc2f
 
     let mut z;
     let mut multiplier;
@@ -1376,11 +1337,11 @@
 }
 
 // TODO: Should this be inside of `EvaluationDomain`?
-pub(crate) fn evaluate_from_fft<'a, F: Field + FftField>(
+pub(crate) fn evaluate_from_fft<F: Field + FftField>(
     poly_coset_fft: &[F],
-    large_domain: &EvaluationDomain<'a, F>,
+    large_domain: &EvaluationDomain<F>,
     z: &F,
-    small_domain: &EvaluationDomain<'a, F>,
+    small_domain: &EvaluationDomain<F>,
 ) -> F {
     let n = small_domain.size;
     let mut small_poly_coset_fft = vec![F::zero(); n];
