--- conflicted
+++ resolved
@@ -1,6 +1,3 @@
-<<<<<<< HEAD
-use std::ops::{AddAssign, Index, IndexMut, MulAssign, Range, SubAssign};
-=======
 #![cfg_attr(docsrs, feature(doc_cfg))]
 #![warn(missing_debug_implementations, missing_docs)]
 #![deny(unreachable_pub, private_in_public)]
@@ -51,7 +48,6 @@
 use std::{
     ops::{AddAssign, Index, IndexMut, MulAssign, Range, SubAssign},
 };
->>>>>>> 27905cb8
 
 use anyhow::Result;
 use ark_ff::{FftField, Field};
@@ -64,18 +60,11 @@
     pub(crate) coefficients: Vec<F>,
 }
 
-<<<<<<< HEAD
 impl<F: Field + FftField> Polynomial<F> {
     pub(crate) fn from_interpolations(
         interpolation_points: &[F],
         evaluations: &[F],
     ) -> Result<Self> {
-=======
-impl<F: Field> Polynomial<F> {
-    /// Creates a polynomial by interpolation, given a list of interpolation points and 
-    /// function evaluations at these points.
-    pub(crate) fn from_interpolations(interpolation_points: &[F], evaluations: &[F]) -> anyhow::Result<Self> {
->>>>>>> 27905cb8
         assert!(!interpolation_points.is_empty());
         let mut coefficients = vec![F::zero(); interpolation_points.len()];
         compute_efficient_interpolation(
@@ -119,13 +108,9 @@
     }
 }
 
-<<<<<<< HEAD
-impl<F: Field + FftField> AddAssign for Polynomial<F> {
-=======
 impl<F: Field> AddAssign for Polynomial<F> {
     /// Adds another polynomial to `self` in-place.
     /// If the other polynomial has a higher degree, `self` is extended with zeros.
->>>>>>> 27905cb8
     fn add_assign(&mut self, rhs: Self) {
         // pad the smaller polynomial with zeros
         if self.size < rhs.size {
@@ -137,13 +122,9 @@
     }
 }
 
-<<<<<<< HEAD
-impl<F: Field + FftField> SubAssign for Polynomial<F> {
-=======
 impl<F: Field> SubAssign for Polynomial<F> {
     /// Subtracts another polynomial from `self` in-place.
     /// If the other polynomial has a higher degree, `self` is extended with zeros.
->>>>>>> 27905cb8
     fn sub_assign(&mut self, rhs: Self) {
         // pad the smaller polynomial with zeros
         if self.size < rhs.size {
@@ -155,12 +136,8 @@
     }
 }
 
-<<<<<<< HEAD
-impl<F: Field + FftField> MulAssign<F> for Polynomial<F> {
-=======
 impl<F: Field> MulAssign<F> for Polynomial<F> {
     /// Multiplies `self` by a scalar in-place.
->>>>>>> 27905cb8
     fn mul_assign(&mut self, rhs: F) {
         for i in 0..self.size {
             self.coefficients[i] *= rhs;
@@ -187,12 +164,8 @@
     }
 }
 
-<<<<<<< HEAD
-impl<F: Field + FftField> IndexMut<usize> for Polynomial<F> {
-=======
 impl<F: Field> IndexMut<usize> for Polynomial<F> {
     /// Returns a mutable reference to the coefficient at a given index.
->>>>>>> 27905cb8
     fn index_mut(&mut self, index: usize) -> &mut Self::Output {
         &mut self.coefficients[index]
     }
