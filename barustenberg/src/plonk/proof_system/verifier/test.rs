use crate::{
    plonk::{
        composer::composer_base::ComposerType,
        proof_system::{
            commitment_scheme::KateCommitmentScheme,
            prover::Prover,
            proving_key::ProvingKey,
            types::prover_settings::StandardSettings,
            utils::permutation::compute_permutation_lagrange_base_single,
            widgets::{
                random_widgets::permutation_widget::ProverPermutationWidget,
                transition_widgets::arithmetic_widget::ProverArithmeticWidget,
            },
        },
    },
    polynomials::Polynomial,
    srs::reference_string::{
        file_reference_string::{FileReferenceString, FileReferenceStringFactory},
        ReferenceStringFactory,
    },
    transcript::Keccak256,
};
use ark_ff::UniformRand;

use anyhow::Result;

use anyhow::Result;

use super::*;

impl<H: BarretenHasher, S: Settings<Hasher = H, Field = Fr, Group = G1Affine>> Verifier<H, S> {
    pub fn generate_verifier<G: AffineRepr>(
        circuit_proving_key: Arc<RwLock<ProvingKey<Fr>>>,
    ) -> Result<Self> {
        let polynomials: Vec<Arc<RwLock<Polynomial<Fr>>>> = vec![
            circuit_proving_key
                .read()
                .unwrap()
                .polynomial_store
                .get(&"q_1".to_owned())
                .unwrap(),
            circuit_proving_key
                .read()
                .unwrap()
                .polynomial_store
                .get(&"q_2".to_owned())
                .unwrap(),
            circuit_proving_key
                .read()
                .unwrap()
                .polynomial_store
                .get(&"q_3".to_owned())
                .unwrap(),
            circuit_proving_key
                .read()
                .unwrap()
                .polynomial_store
                .get(&"q_m".to_owned())
                .unwrap(),
            circuit_proving_key
                .read()
                .unwrap()
                .polynomial_store
                .get(&"q_c".to_owned())
                .unwrap(),
            circuit_proving_key
                .read()
                .unwrap()
                .polynomial_store
                .get(&"sigma_1".to_owned())
                .unwrap(),
            circuit_proving_key
                .read()
                .unwrap()
                .polynomial_store
                .get(&"sigma_2".to_owned())
                .unwrap(),
            circuit_proving_key
                .read()
                .unwrap()
                .polynomial_store
                .get(&"sigma_3".to_owned())
                .unwrap(),
        ];

        let mut commitments = vec![G1Affine::default(); 8];
<<<<<<< HEAD
        let mut state =
            PippengerRuntimeState::<Fr, G>::new(circuit_proving_key.borrow().circuit_size);
=======
        let mut state: PippengerRuntimeState<Fr, G1Affine> =
            PippengerRuntimeState::new(circuit_proving_key.read().unwrap().circuit_size);
>>>>>>> 026d6690

        for i in 0..8 {
            commitments[i] = G1Affine::from(
                state.pippenger(
                    polynomials[i].write().unwrap().coefficients.as_mut_slice(),
                    &((*(circuit_proving_key
                        .read()
                        .unwrap()
                        .reference_string
                        .read()
                        .unwrap()
                        .get_monomial_points()))[..]),
                    circuit_proving_key.read().unwrap().circuit_size,
                    false,
                ),
            );
        }

        // TODOL: this number of points in arbitrary and needs to be checked with the reference string
        let crs = FileReferenceStringFactory::new("../srs_db/ignition".to_string());
        let vrs = crs.get_verifier_crs()?.unwrap();
        let mut circuit_verification_key = VerificationKey::new(
            circuit_proving_key.read().unwrap().circuit_size,
            circuit_proving_key.read().unwrap().num_public_inputs,
            vrs,
            circuit_proving_key.read().unwrap().composer_type,
        );

        circuit_verification_key
            .commitments
            .insert("Q_1".to_string(), commitments[0]);
        circuit_verification_key
            .commitments
            .insert("Q_2".to_string(), commitments[1]);
        circuit_verification_key
            .commitments
            .insert("Q_3".to_string(), commitments[2]);
        circuit_verification_key
            .commitments
            .insert("Q_M".to_string(), commitments[3]);
        circuit_verification_key
            .commitments
            .insert("Q_C".to_string(), commitments[4]);
        circuit_verification_key
            .commitments
            .insert("SIGMA_1".to_string(), commitments[5]);
        circuit_verification_key
            .commitments
            .insert("SIGMA_2".to_string(), commitments[6]);
        circuit_verification_key
            .commitments
            .insert("SIGMA_3".to_string(), commitments[7]);

        let mut verifier = Verifier::new(
            Some(Arc::new(RwLock::new(circuit_verification_key))),
            ComposerType::Standard.create_manifest(0),
        );

        let kate_commitment_scheme = Box::new(KateCommitmentScheme::<H, Fq, Fr, G1Affine>::new());
        verifier.commitment_scheme = kate_commitment_scheme;
        Ok(verifier)
    }
}

fn generate_test_data<'a, H: BarretenHasher + Default + 'static>(
    n: usize,
) -> Prover<H, StandardSettings<H>> {
    // create some constraints that satisfy our arithmetic circuit relation
<<<<<<< HEAD
    let crs = Rc::new(RefCell::new(
        FileReferenceString::new(n + 1, "../srs_db/ignition").unwrap(),
    ));
    let key = Rc::new(RefCell::new(ProvingKey::new(
=======
    let crs = Arc::new(RwLock::new(FileReferenceString::new(
        n + 1,
        "./src/srs_db/ignition",
    ).unwrap()));
    let key = Arc::new(RwLock::new(ProvingKey::new(
>>>>>>> 026d6690
        n,
        0,
        crs,
        ComposerType::Standard,
    )));

    let mut rand = rand::thread_rng();

    let mut w_l = Polynomial::new(n);
    let mut w_r = Polynomial::new(n);
    let mut w_o = Polynomial::new(n);
    let mut q_l = Polynomial::new(n);
    let mut q_r = Polynomial::new(n);
    let mut q_o = Polynomial::new(n);
    let mut q_c: Polynomial<Fr> = Polynomial::new(n);
    let mut q_m = Polynomial::new(n);

    let mut t0;
    for i in 0..n / 4 {
        w_l.coefficients[2 * i] = Fr::rand(&mut rand);
        w_r.coefficients[2 * i] = Fr::rand(&mut rand);
        w_o.coefficients[2 * i] = w_l.coefficients[2 * i] * w_r.coefficients[2 * i];
        w_o.coefficients[2 * i] += w_l.coefficients[2 * i];
        w_o.coefficients[2 * i] += w_r.coefficients[2 * i];
        w_o.coefficients[2 * i] += Fr::one();
        q_l.coefficients[2 * i] = Fr::one();
        q_r.coefficients[2 * i] = Fr::one();
        q_o.coefficients[2 * i] = -Fr::one();
        q_c.coefficients[2 * i] = Fr::one();
        q_m.coefficients[2 * i] = Fr::one();

        w_l.coefficients[2 * i + 1] = Fr::rand(&mut rand);
        w_r.coefficients[2 * i + 1] = Fr::rand(&mut rand);
        w_o.coefficients[2 * i + 1] = Fr::rand(&mut rand);

        t0 = w_l.coefficients[2 * i + 1] + w_r.coefficients[2 * i + 1];
        q_c[2 * i + 1] = t0 + w_o[2 * i + 1];
        q_c[2 * i + 1] = -q_c[2 * i + 1];
        q_l[2 * i + 1] = Fr::one();
        q_r[2 * i + 1] = Fr::one();
        q_o[2 * i + 1] = Fr::one();
        q_m[2 * i + 1] = Fr::zero();
    }

    let shift = n / 2;
    w_l.coefficients[shift..].copy_within(..shift, shift);
    w_r.coefficients[shift..].copy_within(..shift, shift);
    w_o.coefficients[shift..].copy_within(..shift, shift);
    q_m.coefficients[shift..].copy_within(..shift, shift);
    q_l.coefficients[shift..].copy_within(..shift, shift);
    q_r.coefficients[shift..].copy_within(..shift, shift);
    q_o.coefficients[shift..].copy_within(..shift, shift);
    q_c.coefficients[shift..].copy_within(..shift, shift);

    let mut sigma_1_mapping: Vec<u32> = vec![0; n];
    let mut sigma_2_mapping: Vec<u32> = vec![0; n];
    let mut sigma_3_mapping: Vec<u32> = vec![0; n];

    // create basic permutation - second half of witness vector is a copy of the first half
    for i in 0..(n / 2) {
        sigma_1_mapping[shift + i] = i as u32;
        sigma_2_mapping[shift + i] = (i as u32) + (1 << 30);
        sigma_3_mapping[shift + i] = (i as u32) + (1 << 31);
        sigma_1_mapping[i] = (i + shift) as u32;
        sigma_2_mapping[i] = ((i + shift) as u32) + (1 << 30);
        sigma_3_mapping[i] = ((i + shift) as u32) + (1 << 31);
    }

    // make last permutation the same as identity permutation
    // we are setting the permutation in the last 4 gates as identity permutation since
    // we are cutting out 4 roots as of now.
    let num_roots_cut_out_of_the_vanishing_polynomial = 4;
    for j in 0..num_roots_cut_out_of_the_vanishing_polynomial {
        let index = (shift - 1 - j) as u32;
        sigma_1_mapping[shift - 1 - j] = index;
        sigma_2_mapping[shift - 1 - j] = index + (1 << 30);
        sigma_3_mapping[shift - 1 - j] = index + (1 << 31);
        sigma_1_mapping[n - 1 - j] = (n - 1 - j) as u32;
        sigma_2_mapping[n - 1 - j] = ((n - 1 - j) as u32) + (1 << 30);
        sigma_3_mapping[n - 1 - j] = ((n - 1 - j) as u32) + (1 << 31);
    }

    {
        let mut key_locked = key.write().unwrap();

        let mut sigma_1 = Polynomial::new(key_locked.circuit_size);
        let mut sigma_2 = Polynomial::new(key_locked.circuit_size);
        let mut sigma_3 = Polynomial::new(key_locked.circuit_size);

        compute_permutation_lagrange_base_single::<H, Fr>(
            &mut sigma_1,
            &sigma_1_mapping,
            &key_locked.small_domain,
        );
        compute_permutation_lagrange_base_single::<H, Fr>(
            &mut sigma_2,
            &sigma_2_mapping,
            &key_locked.small_domain,
        );
        compute_permutation_lagrange_base_single::<H, Fr>(
            &mut sigma_3,
            &sigma_3_mapping,
            &key_locked.small_domain,
        );

        let sigma_1_lagrange_base = sigma_1.clone();
        let sigma_2_lagrange_base = sigma_2.clone();
        let sigma_3_lagrange_base = sigma_3.clone();

        key_locked
            .polynomial_store
            .insert(&"sigma_1_lagrange".to_string(), sigma_1_lagrange_base);
        key_locked
            .polynomial_store
            .insert(&"sigma_2_lagrange".to_string(), sigma_2_lagrange_base);
        key_locked
            .polynomial_store
            .insert(&"sigma_3_lagrange".to_string(), sigma_3_lagrange_base);

        key_locked
            .small_domain
            .ifft_inplace(&mut sigma_1.coefficients);
        key_locked
            .small_domain
            .ifft_inplace(&mut sigma_2.coefficients);
        key_locked
            .small_domain
            .ifft_inplace(&mut sigma_3.coefficients);

        const WIDTH: usize = 4;
        let mut sigma_1_fft = sigma_1.clone();
        sigma_1_fft.resize(key_locked.circuit_size * WIDTH, Fr::zero());
        let mut sigma_2_fft = sigma_2.clone();
        sigma_2_fft.resize(key_locked.circuit_size * WIDTH, Fr::zero());
        let mut sigma_3_fft = sigma_3.clone();
        sigma_3_fft.resize(key_locked.circuit_size * WIDTH, Fr::zero());

        key_locked
            .large_domain
            .coset_fft_inplace(&mut sigma_1_fft.coefficients[..]);
        key_locked
            .large_domain
            .coset_fft_inplace(&mut sigma_2_fft.coefficients[..]);
        key_locked
            .large_domain
            .coset_fft_inplace(&mut sigma_3_fft.coefficients[..]);

        key_locked
            .polynomial_store
            .insert(&"sigma_1".to_string(), sigma_1);
        key_locked
            .polynomial_store
            .insert(&"sigma_2".to_string(), sigma_2);
        key_locked
            .polynomial_store
            .insert(&"sigma_3".to_string(), sigma_3);

        key_locked
            .polynomial_store
            .insert(&"sigma_1_fft".to_string(), sigma_1_fft);
        key_locked
            .polynomial_store
            .insert(&"sigma_2_fft".to_string(), sigma_2_fft);
        key_locked
            .polynomial_store
            .insert(&"sigma_3_fft".to_string(), sigma_3_fft);

        key_locked
            .polynomial_store
            .insert(&"w_1_lagrange".to_string(), w_l);
        key_locked
            .polynomial_store
            .insert(&"w_2_lagrange".to_string(), w_r);
        key_locked
            .polynomial_store
            .insert(&"w_3_lagrange".to_string(), w_o);

        key_locked.small_domain.ifft_inplace(&mut q_l.coefficients);
        key_locked.small_domain.ifft_inplace(&mut q_r.coefficients);
        key_locked.small_domain.ifft_inplace(&mut q_o.coefficients);
        key_locked.small_domain.ifft_inplace(&mut q_m.coefficients);
        key_locked.small_domain.ifft_inplace(&mut q_c.coefficients);

        let mut q_1_fft = q_l.clone();
        q_1_fft.resize(n * 4, Fr::zero());
        let mut q_2_fft = q_r.clone();
        q_2_fft.resize(n * 4, Fr::zero());
        let mut q_3_fft = q_o.clone();
        q_3_fft.resize(n * 4, Fr::zero());
        let mut q_m_fft = q_m.clone();
        q_m_fft.resize(n * 4, Fr::zero());
        let mut q_c_fft = q_c.clone();
        q_c_fft.resize(n * 4, Fr::zero());

        key_locked
            .large_domain
            .coset_fft_inplace(&mut q_1_fft.coefficients[..]);
        key_locked
            .large_domain
            .coset_fft_inplace(&mut q_2_fft.coefficients[..]);
        key_locked
            .large_domain
            .coset_fft_inplace(&mut q_3_fft.coefficients[..]);
        key_locked
            .large_domain
            .coset_fft_inplace(&mut q_m_fft.coefficients[..]);
        key_locked
            .large_domain
            .coset_fft_inplace(&mut q_c_fft.coefficients[..]);

        key_locked.polynomial_store.insert(&"q_1".to_string(), q_l);
        key_locked.polynomial_store.insert(&"q_2".to_string(), q_r);
        key_locked.polynomial_store.insert(&"q_3".to_string(), q_o);
        key_locked.polynomial_store.insert(&"q_m".to_string(), q_m);
        key_locked.polynomial_store.insert(&"q_c".to_string(), q_c);

        key_locked
            .polynomial_store
            .insert(&"q_1_fft".to_string(), q_1_fft);
        key_locked
            .polynomial_store
            .insert(&"q_2_fft".to_string(), q_2_fft);
        key_locked
            .polynomial_store
            .insert(&"q_3_fft".to_string(), q_3_fft);
        key_locked
            .polynomial_store
            .insert(&"q_m_fft".to_string(), q_m_fft);
        key_locked
            .polynomial_store
            .insert(&"q_c_fft".to_string(), q_c_fft);
    }
    let permutation_widget: Box<ProverPermutationWidget<H, 3, false, 4>> =
        Box::new(ProverPermutationWidget::<H, 3, false, 4>::new(key.clone()));

    let widget: Box<ProverArithmeticWidget<H>> =
        Box::new(ProverArithmeticWidget::<H>::new(key.clone()));

    let kate_commitment_scheme = KateCommitmentScheme::<H, Fq, Fr, G1Affine>::new();

    let mut state: Prover<H, StandardSettings<H>> = Prover::new(
        Some(key),
        Some(ComposerType::Standard.create_manifest(0)),
        None,
    );
    state.random_widgets.push(permutation_widget);
    state.transition_widgets.push(widget);
    state.commitment_scheme = kate_commitment_scheme;
    state
}

#[test]
fn verify_arithmetic_proof_small() {
    let n = 8;

    let mut state = generate_test_data::<Keccak256>(n);

    // Construct proof
    let proof = state.construct_proof().unwrap();

    let mut verifier: Verifier<Keccak256, StandardSettings<Keccak256>> =
        Verifier::generate_verifier::<G1Affine>(state.key).unwrap();

    // Verify proof
    let result = verifier.verify_proof(&proof).unwrap();

    assert!(result);
}

#[test]
fn verify_arithmetic_proof() {
    let n = 1 << 14;

    let mut state = generate_test_data::<Keccak256>(n);
    let _verifier: Verifier<Keccak256, StandardSettings<Keccak256>> =
        Verifier::generate_verifier::<G1Affine>(state.key.clone()).unwrap();

    // Construct proof
    let proof = state.construct_proof().unwrap();

    let mut verifier: Verifier<Keccak256, StandardSettings<Keccak256>> =
        Verifier::generate_verifier::<G1Affine>(state.key.clone()).unwrap();

    // Verify proof
    let result = verifier.verify_proof(&proof).unwrap();

    assert!(result);
}

#[test]
#[should_panic]
fn verify_damaged_proof() {
    let n = 8;

    let state = generate_test_data::<Keccak256>(n);
    let mut verifier: Verifier<Keccak256, StandardSettings<Keccak256>> =
        Verifier::generate_verifier::<G1Affine>(state.key).unwrap();

    // Create empty proof
    let proof = Proof::default();

    // Verify proof
    verifier.verify_proof(&proof).unwrap();
}<|MERGE_RESOLUTION|>--- conflicted
+++ resolved
@@ -84,13 +84,8 @@
         ];
 
         let mut commitments = vec![G1Affine::default(); 8];
-<<<<<<< HEAD
-        let mut state =
-            PippengerRuntimeState::<Fr, G>::new(circuit_proving_key.borrow().circuit_size);
-=======
         let mut state: PippengerRuntimeState<Fr, G1Affine> =
             PippengerRuntimeState::new(circuit_proving_key.read().unwrap().circuit_size);
->>>>>>> 026d6690
 
         for i in 0..8 {
             commitments[i] = G1Affine::from(
@@ -159,18 +154,10 @@
     n: usize,
 ) -> Prover<H, StandardSettings<H>> {
     // create some constraints that satisfy our arithmetic circuit relation
-<<<<<<< HEAD
-    let crs = Rc::new(RefCell::new(
-        FileReferenceString::new(n + 1, "../srs_db/ignition").unwrap(),
+    let crs = Arc::new(RwLock::new(
+        FileReferenceString::new(n + 1, "./src/srs_db/ignition").unwrap(),
     ));
-    let key = Rc::new(RefCell::new(ProvingKey::new(
-=======
-    let crs = Arc::new(RwLock::new(FileReferenceString::new(
-        n + 1,
-        "./src/srs_db/ignition",
-    ).unwrap()));
     let key = Arc::new(RwLock::new(ProvingKey::new(
->>>>>>> 026d6690
         n,
         0,
         crs,
