<<<<<<< HEAD

pub mod random_widget;
pub mod transition_widget;
=======
pub mod random_widget;
pub mod random_widgets;
pub mod transition_widgets;
>>>>>>> f3f8093d
<|MERGE_RESOLUTION|>--- conflicted
+++ resolved
@@ -1,9 +1,3 @@
-<<<<<<< HEAD
-
-pub mod random_widget;
-pub mod transition_widget;
-=======
 pub mod random_widget;
 pub mod random_widgets;
-pub mod transition_widgets;
->>>>>>> f3f8093d
+pub mod transition_widgets;