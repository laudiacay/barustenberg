--- conflicted
+++ resolved
@@ -21,10 +21,7 @@
 
 #[derive(Debug, PartialEq, Eq, Clone, Copy)]
 #[allow(clippy::enum_clike_unportable_variant)]
-<<<<<<< HEAD
-=======
 // Note that this will fail to compile on 32-bit systems
->>>>>>> 18518b17
 pub(crate) enum WireType {
     Left = 0,
     Right = 1 << 30,
