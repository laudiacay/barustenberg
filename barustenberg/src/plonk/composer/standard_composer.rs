use anyhow::Result;
use std::collections::HashMap;
use std::sync::Arc;
use std::sync::RwLock;

use super::composer_base::{ComposerBase, ComposerBaseData, ComposerType};
use crate::plonk::composer::composer_base::SelectorProperties;
use crate::plonk::proof_system::commitment_scheme::KateCommitmentScheme;
use crate::plonk::proof_system::prover::Prover;
use crate::plonk::proof_system::types::polynomial_manifest::STANDARD_MANIFEST_SIZE;
use crate::plonk::proof_system::types::prover_settings::Settings;
use crate::plonk::proof_system::types::prover_settings::StandardSettings;
use crate::plonk::proof_system::verification_key::VerificationKey;
use crate::plonk::proof_system::verifier::Verifier;
use crate::plonk::proof_system::widgets::random_widgets::permutation_widget::ProverPermutationWidget;
use crate::plonk::proof_system::widgets::transition_widgets::arithmetic_widget::ProverArithmeticWidget;
use crate::proof_system::arithmetization::{
    AccumulatorTriple, AddQuad, AddTriple, MulQuad, MulTriple, PolyTriple,
};
use crate::srs::reference_string::file_reference_string::FileReferenceStringFactory;
use crate::transcript::{Keccak256, Manifest, ManifestEntry, RoundManifest};
use crate::{
    plonk::proof_system::proving_key::ProvingKey, srs::reference_string::ReferenceStringFactory,
};

use ark_bn254::Fr;
use ark_ff::{BigInteger, Field, One, PrimeField, Zero};

#[derive(Default)]
pub(crate) struct StandardComposer<RSF: ReferenceStringFactory> {
    /// base data from composer
    cbd: Arc<RwLock<ComposerBaseData<RSF>>>,
    /// These are variables that we have used a gate on, to enforce that they are
    /// equal to a defined value.
    constant_variable_indices: HashMap<Fr, u32>,
    contains_recursive_proof: bool,
    own_type: ComposerType,
    settings: StandardSettings<Keccak256>,
}

impl<RSF: ReferenceStringFactory> ComposerBase for StandardComposer<RSF> {
    type RSF = RSF;

    #[inline(always)]
    fn composer_base_data(&self) -> Arc<RwLock<ComposerBaseData<Self::RSF>>> {
        self.cbd.clone()
    }

    fn create_manifest(&self, num_public_inputs: usize) -> Manifest {
        let public_input_size = Self::FR_SIZE * num_public_inputs;
        let mut manifest = Manifest::default();
        // round 0
        manifest.add_round_manifest(RoundManifest {
            elements: vec![
                ManifestEntry {
                    name: "circuit_size".to_string(),
                    num_bytes: 4,
                    derived_by_verifier: true,
                    challenge_map_index: 0,
                },
                ManifestEntry {
                    name: "public_input_size".to_string(),
                    num_bytes: 4,
                    derived_by_verifier: true,
                    challenge_map_index: 0,
                },
            ],
            challenge: "init".to_string(),
            num_challenges: 1,
            map_challenges: false,
        });

        // round 1
        manifest.add_round_manifest(RoundManifest {
            elements: vec![],
            challenge: "eta".to_string(),
            num_challenges: 0,
            map_challenges: false,
        });

        // round 2
        /*
                       {
                   { .name = "public_inputs", .num_bytes = public_input_size, .derived_by_verifier = false },
                   { .name = "W_1",           .num_bytes = Self::G1_SIZE,           .derived_by_verifier = false },
                   { .name = "W_2",           .num_bytes = Self::G1_SIZE,           .derived_by_verifier = false },
                   { .name = "W_3",           .num_bytes = Self::G1_SIZE,           .derived_by_verifier = false },
               },
               /* challenge_name = */ "beta",
               /* num_challenges_in = */ 2),
        */
        manifest.add_round_manifest(RoundManifest {
            elements: vec![
                ManifestEntry {
                    name: "public_inputs".to_string(),
                    num_bytes: public_input_size,
                    derived_by_verifier: false,
                    challenge_map_index: 0,
                },
                ManifestEntry {
                    name: "W_1".to_string(),
                    num_bytes: Self::G1_SIZE,
                    derived_by_verifier: false,
                    challenge_map_index: 0,
                },
                ManifestEntry {
                    name: "W_2".to_string(),
                    num_bytes: Self::G1_SIZE,
                    derived_by_verifier: false,
                    challenge_map_index: 0,
                },
                ManifestEntry {
                    name: "W_3".to_string(),
                    num_bytes: Self::G1_SIZE,
                    derived_by_verifier: false,
                    challenge_map_index: 0,
                },
            ],
            challenge: "beta".to_string(),
            num_challenges: 2,
            map_challenges: false,
        });

        // Round 3
        //   transcript::Manifest::RoundManifest(
        //     { { .name = "Z_PERM", .num_bytes = Self::G1_SIZE, .derived_by_verifier = false } },
        //     /* challenge_name = */ "alpha",
        //     /* num_challenges_in = */ 1),

        manifest.add_round_manifest(RoundManifest {
            elements: vec![ManifestEntry {
                name: "Z_PERM".to_string(),
                num_bytes: Self::G1_SIZE,
                derived_by_verifier: false,
                challenge_map_index: 0,
            }],
            challenge: "alpha".to_string(),
            num_challenges: 1,
            map_challenges: false,
        });

        // Round 4
        /*
                     transcript::Manifest::RoundManifest(
               { { .name = "T_1", .num_bytes = Self::G1_SIZE, .derived_by_verifier = false },
                 { .name = "T_2", .num_bytes = Self::G1_SIZE, .derived_by_verifier = false },
                 { .name = "T_3", .num_bytes = Self::G1_SIZE, .derived_by_verifier = false } },
               /* challenge_name = */ "z",
               /* num_challenges_in = */ 1),
        */
        manifest.add_round_manifest(RoundManifest {
            elements: vec![
                ManifestEntry {
                    name: "T_1".to_string(),
                    num_bytes: Self::G1_SIZE,
                    derived_by_verifier: false,
                    challenge_map_index: 0,
                },
                ManifestEntry {
                    name: "T_2".to_string(),
                    num_bytes: Self::G1_SIZE,
                    derived_by_verifier: false,
                    challenge_map_index: 0,
                },
                ManifestEntry {
                    name: "T_3".to_string(),
                    num_bytes: Self::G1_SIZE,
                    derived_by_verifier: false,
                    challenge_map_index: 0,
                },
            ],
            challenge: "z".to_string(),
            num_challenges: 1,
            map_challenges: false,
        });

        // Round 5
        /*
        transcript::Manifest::RoundManifest(
                {
                    { .name = "t",            .num_bytes = Self::FR_SIZE, .derived_by_verifier = true,  .challenge_map_index = -1 },
                    { .name = "w_1",          .num_bytes = Self::FR_SIZE, .derived_by_verifier = false, .challenge_map_index = 0 },
                    { .name = "w_2",          .num_bytes = Self::FR_SIZE, .derived_by_verifier = false, .challenge_map_index = 1 },
                    { .name = "w_3",          .num_bytes = Self::FR_SIZE, .derived_by_verifier = false, .challenge_map_index = 2 },
                    { .name = "sigma_1",      .num_bytes = Self::FR_SIZE, .derived_by_verifier = false, .challenge_map_index = 3 },
                    { .name = "sigma_2",      .num_bytes = Self::FR_SIZE, .derived_by_verifier = false, .challenge_map_index = 4 },
                    { .name = "sigma_3",      .num_bytes = Self::FR_SIZE, .derived_by_verifier = false, .challenge_map_index = 5 },
                    { .name = "q_1",          .num_bytes = Self::FR_SIZE, .derived_by_verifier = false, .challenge_map_index = 6 },
                    { .name = "q_2",          .num_bytes = Self::FR_SIZE, .derived_by_verifier = false, .challenge_map_index = 7 },
                    { .name = "q_3",          .num_bytes = Self::FR_SIZE, .derived_by_verifier = false, .challenge_map_index = 8 },
                    { .name = "q_m",          .num_bytes = Self::FR_SIZE, .derived_by_verifier = false, .challenge_map_index = 9 },
                    { .name = "q_c",          .num_bytes = Self::FR_SIZE, .derived_by_verifier = false, .challenge_map_index = 10 },
                    { .name = "z_perm",       .num_bytes = Self::FR_SIZE, .derived_by_verifier = false, .challenge_map_index = 11 },
                    { .name = "z_perm_omega", .num_bytes = Self::FR_SIZE, .derived_by_verifier = false, .challenge_map_index = -1 },
                },
                /* challenge_name = */ "nu",
                /* num_challenges_in = */ STANDARD_MANIFEST_SIZE,
                /* map_challenges_in = */ true),
         */
        manifest.add_round_manifest(RoundManifest {
            elements: vec![
                ManifestEntry {
                    name: "t".to_string(),
                    num_bytes: Self::FR_SIZE,
                    derived_by_verifier: true,
                    challenge_map_index: -1,
                },
                ManifestEntry {
                    name: "w_1".to_string(),
                    num_bytes: Self::FR_SIZE,
                    derived_by_verifier: false,
                    challenge_map_index: 0,
                },
                ManifestEntry {
                    name: "w_2".to_string(),
                    num_bytes: Self::FR_SIZE,
                    derived_by_verifier: false,
                    challenge_map_index: 1,
                },
                ManifestEntry {
                    name: "w_3".to_string(),
                    num_bytes: Self::FR_SIZE,
                    derived_by_verifier: false,
                    challenge_map_index: 2,
                },
                ManifestEntry {
                    name: "sigma_1".to_string(),
                    num_bytes: Self::FR_SIZE,
                    derived_by_verifier: false,
                    challenge_map_index: 3,
                },
                ManifestEntry {
                    name: "sigma_2".to_string(),
                    num_bytes: Self::FR_SIZE,
                    derived_by_verifier: false,
                    challenge_map_index: 4,
                },
                ManifestEntry {
                    name: "sigma_3".to_string(),
                    num_bytes: Self::FR_SIZE,
                    derived_by_verifier: false,
                    challenge_map_index: 5,
                },
                ManifestEntry {
                    name: "q_1".to_string(),
                    num_bytes: Self::FR_SIZE,
                    derived_by_verifier: false,
                    challenge_map_index: 6,
                },
                ManifestEntry {
                    name: "q_2".to_string(),
                    num_bytes: Self::FR_SIZE,
                    derived_by_verifier: false,
                    challenge_map_index: 7,
                },
                ManifestEntry {
                    name: "q_3".to_string(),
                    num_bytes: Self::FR_SIZE,
                    derived_by_verifier: false,
                    challenge_map_index: 8,
                },
                ManifestEntry {
                    name: "q_m".to_string(),
                    num_bytes: Self::FR_SIZE,
                    derived_by_verifier: false,
                    challenge_map_index: 9,
                },
                ManifestEntry {
                    name: "q_c".to_string(),
                    num_bytes: Self::FR_SIZE,
                    derived_by_verifier: false,
                    challenge_map_index: 10,
                },
                ManifestEntry {
                    name: "z_perm".to_string(),
                    num_bytes: Self::FR_SIZE,
                    derived_by_verifier: false,
                    challenge_map_index: 11,
                },
                ManifestEntry {
                    name: "z_perm_omega".to_string(),
                    num_bytes: Self::FR_SIZE,
                    derived_by_verifier: false,
                    challenge_map_index: -1,
                },
            ],
            challenge: "nu".to_string(),
            num_challenges: *STANDARD_MANIFEST_SIZE,
            map_challenges: true,
        });

        // Round 6
        /*
                             transcript::Manifest::RoundManifest(
               { { .name = "PI_Z",       .num_bytes = Self::G1_SIZE, .derived_by_verifier = false },
                 { .name = "PI_Z_OMEGA", .num_bytes = Self::G1_SIZE, .derived_by_verifier = false } },
               /* challenge_name = */ "separator",
               /* num_challenges_in = */ 1) }
        */
        manifest.add_round_manifest(RoundManifest {
            elements: vec![
                ManifestEntry {
                    name: "PI_Z".to_string(),
                    num_bytes: Self::G1_SIZE,
                    derived_by_verifier: false,
                    challenge_map_index: 0,
                },
                ManifestEntry {
                    name: "PI_Z_OMEGA".to_string(),
                    num_bytes: Self::G1_SIZE,
                    derived_by_verifier: false,
                    challenge_map_index: 0,
                },
            ],
            challenge: "separator".to_string(),
            num_challenges: 1,
            map_challenges: false,
        });

        manifest
    }

    fn with_crs_factory(
        crs_factory: Arc<RSF>,
        num_selectors: usize,
        size_hint: usize,
        selector_properties: Vec<SelectorProperties>,
    ) -> Self {
        let cbd = ComposerBaseData {
            selectors: vec![Vec::with_capacity(size_hint); num_selectors],
            num_selectors,
            selector_properties,
            crs_factory,
            ..Default::default()
        };

        let cbd = Arc::new(RwLock::new(cbd));
        Self {
            cbd,
            constant_variable_indices: HashMap::new(),
            contains_recursive_proof: false,
            own_type: ComposerType::Standard,
            settings: StandardSettings::default(),
        }
    }

    fn with_keys(
        p_key: Arc<RwLock<ProvingKey<Fr>>>,
        v_key: Arc<RwLock<VerificationKey<Fr>>>,
        num_selectors: usize,
        size_hint: usize,
        selector_properties: Vec<SelectorProperties>,
        crs_factory: Arc<Self::RSF>,
    ) -> Self {
        let cbd = ComposerBaseData {
            num_gates: 0,
            crs_factory,
            num_selectors,
            selector_properties,
            circuit_proving_key: Some(p_key),
            circuit_verification_key: Some(v_key),
            selectors: vec![Vec::with_capacity(size_hint); num_selectors],
            ..Default::default()
        };

        let cbd = Arc::new(RwLock::new(cbd));
        Self {
            cbd,
            constant_variable_indices: HashMap::new(),
            contains_recursive_proof: false,
            own_type: ComposerType::Standard,
            settings: StandardSettings::default(),
        }
    }
}

enum StandardSelectors {
    QM,
    QC,
    Q1,
    Q2,
    Q3,
}

impl StandardComposer<FileReferenceStringFactory> {
    fn new(
        num_selectors: usize,
        size_hint: usize,
        selector_properties: Vec<SelectorProperties>,
    ) -> Self {
        let crs_factory = Arc::new(FileReferenceStringFactory::new(
            "./src/srs_db/ignition".to_string(),
        ));
        Self::with_crs_factory(crs_factory, num_selectors, size_hint, selector_properties)
    }
}

impl<RSF: ReferenceStringFactory> StandardComposer<RSF> {
    /// Create an addition gate.
    ///
    /// # Arguments
    /// - `in` - An add_triple containing the indexes of variables to be placed into the
    /// wires w_l, w_r, w_o and addition coefficients to be placed into q_1, q_2, q_3, q_c.
    fn create_add_gate(&mut self, ins: &AddTriple<Fr>) {
        let mut cbd = self.cbd.write().unwrap();
        cbd.w_l.push(ins.a);
        cbd.w_r.push(ins.b);
        cbd.w_o.push(ins.c);
        cbd.selectors[StandardSelectors::QM as usize].push(Fr::zero());
        cbd.selectors[StandardSelectors::Q1 as usize].push(ins.a_scaling);
        cbd.selectors[StandardSelectors::Q2 as usize].push(ins.b_scaling);
        cbd.selectors[StandardSelectors::Q3 as usize].push(ins.c_scaling);
        cbd.selectors[StandardSelectors::QC as usize].push(ins.const_scaling);
        cbd.num_gates += 1;
    }

    /// Create a big addition gate.
    /// (a*a_c + b*b_c + c*c_c + d*d_c + q_c = 0)
    ///
    /// # Arguments
    /// - `in` - An add quad containing the indexes of variables a, b, c, d and
    /// the scaling factors.
    fn create_big_add_gate(&mut self, ins: &AddQuad<Fr>) {
        // (a terms + b terms = temp)
        // (c terms + d  terms + temp = 0 )
        let t0: Fr = self.get_variable(ins.a) * ins.a_scaling;
        let t1: Fr = self.get_variable(ins.b) * ins.b_scaling;
        let temp: Fr = t0 + t1;
        let temp_idx: u32 = self.add_variable(temp);

        self.create_add_gate(&AddTriple {
            a: ins.a,
            b: ins.b,
            c: temp_idx,
            a_scaling: ins.a_scaling,
            b_scaling: ins.b_scaling,
            c_scaling: -Fr::one(),
            const_scaling: Fr::zero(),
        });

        self.create_add_gate(&AddTriple {
            a: ins.c,
            b: ins.d,
            c: temp_idx,
            a_scaling: ins.c_scaling,
            b_scaling: ins.d_scaling,
            c_scaling: Fr::one(),
            const_scaling: ins.const_scaling,
        });
    }

    /// Create a balanced addition gate.
    /// (a*a_c + b*b_c + c*c_c + d*d_c + q_c = 0, where d is in [0,3])
    ///
    /// # Arguments
    /// - `in` - An add quad containing the indexes of variables a, b, c, d and
    /// the scaling factors.
    fn create_balanced_add_gate(&mut self, ins: &AddQuad<Fr>) {
        self.assert_valid_variables(&[ins.a, ins.b, ins.c, ins.d]);

        // (a terms + b terms = temp)
        // (c terms + d  terms + temp = 0 )
        let t0: Fr = self.get_variable(ins.a) * ins.a_scaling;
        let t1: Fr = self.get_variable(ins.b) * ins.b_scaling;
        let temp: Fr = t0 + t1;
        let temp_idx: u32 = self.add_variable(temp);

        let cbd = self.cbd.clone();
        let mut cbd = cbd.write().unwrap();

        cbd.w_l.push(ins.a);
        cbd.w_r.push(ins.b);
        cbd.w_o.push(temp_idx);
        cbd.selectors[StandardSelectors::QM as usize].push(Fr::zero());
        cbd.selectors[StandardSelectors::Q1 as usize].push(ins.a_scaling);
        cbd.selectors[StandardSelectors::Q2 as usize].push(ins.b_scaling);
        cbd.selectors[StandardSelectors::Q3 as usize].push(-Fr::one());
        cbd.selectors[StandardSelectors::QC as usize].push(Fr::zero());

        cbd.num_gates += 1;

        cbd.w_l.push(temp_idx);
        cbd.w_r.push(ins.c);
        cbd.w_o.push(ins.d);
        cbd.selectors[StandardSelectors::QM as usize].push(Fr::zero());
        cbd.selectors[StandardSelectors::Q1 as usize].push(Fr::one());
        cbd.selectors[StandardSelectors::Q2 as usize].push(ins.c_scaling);
        cbd.selectors[StandardSelectors::Q3 as usize].push(ins.d_scaling);
        cbd.selectors[StandardSelectors::QC as usize].push(ins.const_scaling);

        cbd.num_gates += 1;

        // in.d must be between 0 and 3
        // i.e. in.d * (in.d - 1) * (in.d - 2) = 0
        let temp_2: Fr = self.get_variable(ins.d).square() - self.get_variable(ins.d);
        let temp_2_idx: u32 = self.add_variable(temp_2);

        cbd.w_l.push(ins.d);
        cbd.w_r.push(ins.d);
        cbd.w_o.push(temp_2_idx);
        cbd.selectors[StandardSelectors::QM as usize].push(Fr::one());
        cbd.selectors[StandardSelectors::Q1 as usize].push(-Fr::one());
        cbd.selectors[StandardSelectors::Q2 as usize].push(Fr::zero());
        cbd.selectors[StandardSelectors::Q3 as usize].push(-Fr::one());
        cbd.selectors[StandardSelectors::QC as usize].push(Fr::zero());

        cbd.num_gates += 1;

        let neg_two: Fr = -Fr::from(2);
        cbd.w_l.push(temp_2_idx);
        cbd.w_r.push(ins.d);
        let zero_idx = cbd.zero_idx;
        cbd.w_o.push(zero_idx);
        cbd.selectors[StandardSelectors::QM as usize].push(Fr::one());
        cbd.selectors[StandardSelectors::Q1 as usize].push(neg_two);
        cbd.selectors[StandardSelectors::Q2 as usize].push(Fr::zero());
        cbd.selectors[StandardSelectors::Q3 as usize].push(Fr::zero());
        cbd.selectors[StandardSelectors::QC as usize].push(Fr::zero());

        cbd.num_gates += 1;
    }

    /// Create a big addition gate with bit extraction.
    ///
    /// # Arguments
    /// - `in` - An add quad containing the indexes of variables a, b, c, d and
    /// the scaling factors.
    fn create_big_add_gate_with_bit_extraction(&mut self, ins: &AddQuad<Fr>) {
        let delta: Fr = self.get_variable(ins.d) * Fr::from(4);
        let delta = self.get_variable(ins.c) - delta;

        let delta_idx: u32 = self.add_variable(delta);
        let neg_four: Fr = -Fr::from(4);
        self.create_add_gate(&AddTriple {
            a: ins.c,
            b: ins.d,
            c: delta_idx,
            a_scaling: Fr::one(),
            b_scaling: neg_four,
            c_scaling: -Fr::one(),
            const_scaling: Fr::zero(),
        });

        let two: Fr = Fr::from(2);
        let seven: Fr = Fr::from(7);
        let nine: Fr = Fr::from(9);
        let r_0: Fr = (delta * nine) - ((delta.square() * two) + seven);
        let r_0_idx: u32 = self.add_variable(r_0);
        self.create_poly_gate(&PolyTriple {
            a: delta_idx,
            b: delta_idx,
            c: r_0_idx,
            q_m: -two,
            q_l: nine,
            q_r: Fr::zero(),
            q_o: -Fr::one(),
            q_c: -seven,
        });

        let r_1: Fr = r_0 * delta;
        let r_1_idx: u32 = self.add_variable(r_1);
        self.create_mul_gate(&MulTriple {
            a: r_0_idx,
            b: delta_idx,
            c: r_1_idx,
            mul_scaling: Fr::one(),
            c_scaling: -Fr::one(),
            const_scaling: Fr::zero(),
        });

        let r_2: Fr = r_1 + (self.get_variable(ins.d) * ins.d_scaling);
        let r_2_idx: u32 = self.add_variable(r_2);
        self.create_add_gate(&AddTriple {
            a: ins.d,
            b: r_1_idx,
            c: r_2_idx,
            a_scaling: ins.d_scaling,
            b_scaling: Fr::one(),
            c_scaling: -Fr::one(),
            const_scaling: Fr::zero(),
        });

        let new_add_quad = AddQuad {
            a: ins.a,
            b: ins.b,
            c: ins.c,
            d: r_2_idx,
            a_scaling: ins.a_scaling,
            b_scaling: ins.b_scaling,
            c_scaling: ins.c_scaling,
            d_scaling: Fr::one(),
            const_scaling: ins.const_scaling,
        };
        self.create_big_add_gate(&new_add_quad);
    }

    /// Create a big multiplication gate.
    ///
    /// # Arguments
    /// - `in` - A mul quad containing the indexes of variables a, b, c, d and
    /// the scaling factors.
    fn create_big_mul_gate(&mut self, ins: &MulQuad<Fr>) {
        let temp: Fr =
            (self.get_variable(ins.c) * ins.c_scaling) + (self.get_variable(ins.d) * ins.d_scaling);
        let temp_idx: u32 = self.add_variable(temp);
        self.create_add_gate(&AddTriple {
            a: ins.c,
            b: ins.d,
            c: temp_idx,
            a_scaling: ins.c_scaling,
            b_scaling: ins.d_scaling,
            c_scaling: -Fr::one(),
            const_scaling: Fr::zero(),
        });

        self.create_poly_gate(&PolyTriple {
            a: ins.a,
            b: ins.b,
            c: temp_idx,
            q_m: ins.mul_scaling,
            q_l: ins.a_scaling,
            q_r: ins.b_scaling,
            q_o: Fr::one(),
            q_c: ins.const_scaling,
        });
    }

    /// Create a multiplication gate.
    ///
    /// # Arguments
    /// - `in` - A mul_triple containing the indexes of variables to be placed into the wires w_l, w_r, w_o
    /// and scaling coefficients to be placed into q_m, q_3, q_c.
    fn create_mul_gate(&mut self, ins: &MulTriple<Fr>) {
        self.assert_valid_variables(&[ins.a, ins.b, ins.c]);

        let mut cbd = self.cbd.write().unwrap();

        cbd.w_l.push(ins.a);
        cbd.w_r.push(ins.b);
        cbd.w_o.push(ins.c);

        cbd.selectors[StandardSelectors::QM as usize].push(ins.mul_scaling);
        cbd.selectors[StandardSelectors::Q1 as usize].push(Fr::zero());
        cbd.selectors[StandardSelectors::Q2 as usize].push(Fr::zero());
        cbd.selectors[StandardSelectors::Q3 as usize].push(ins.c_scaling);
        cbd.selectors[StandardSelectors::QC as usize].push(ins.const_scaling);

        cbd.num_gates += 1;
    }

    /// Create a bool gate.
    /// This gate constrains a variable to two possible values: 0 or 1.
    ///
    /// # Arguments
    /// - `variable_index` - The index of the variable.
    fn create_bool_gate(&mut self, variable_index: u32) {
        self.assert_valid_variables(&[variable_index]);

        let mut cbd = self.cbd.write().unwrap();

        cbd.w_l.push(variable_index);
        cbd.w_r.push(variable_index);
        cbd.w_o.push(variable_index);

        cbd.selectors[StandardSelectors::QM as usize].push(Fr::one());
        cbd.selectors[StandardSelectors::Q1 as usize].push(Fr::zero());
        cbd.selectors[StandardSelectors::Q2 as usize].push(Fr::zero());
        cbd.selectors[StandardSelectors::Q3 as usize].push(-Fr::one());
        cbd.selectors[StandardSelectors::QC as usize].push(Fr::zero());

        cbd.num_gates += 1;
    }

    /// Create a gate where you set all the indexes and coefficients yourself.
    ///
    /// # Arguments
    /// - `in` - A poly_triple containing all the information.
    fn create_poly_gate(&mut self, ins: &PolyTriple<Fr>) {
        self.assert_valid_variables(&[ins.a, ins.b, ins.c]);

        let mut cbd = self.cbd.write().unwrap();

        cbd.w_l.push(ins.a);
        cbd.w_r.push(ins.b);
        cbd.w_o.push(ins.c);
        cbd.selectors[StandardSelectors::QM as usize].push(ins.q_m);
        cbd.selectors[StandardSelectors::Q1 as usize].push(ins.q_l);
        cbd.selectors[StandardSelectors::Q2 as usize].push(ins.q_r);
        cbd.selectors[StandardSelectors::Q3 as usize].push(ins.q_o);
        cbd.selectors[StandardSelectors::QC as usize].push(ins.q_c);

        cbd.num_gates += 1;
    }

    fn decompose_into_base4_accumulators(
        &mut self,
        witness_index: u32,
        num_bits: usize,
        msg: String,
    ) -> Vec<u32> {
        assert!(num_bits > 0, "num_bits must be greater than 0");

        let target = self.get_variable(witness_index).into_bigint();

        let mut accumulators: Vec<u32> = Vec::new();

        let mut num_quads = num_bits >> 1;
        num_quads = if (num_quads << 1) == num_bits {
            num_quads
        } else {
            num_quads + 1
        };

        let four = Fr::from(4);
        let mut accumulator = Fr::zero();
        let mut accumulator_idx: u32 = 0;

        for i in (0..num_quads).rev() {
            let is_edge_case = i == num_quads - 1 && ((num_bits & 1) == 1);
            let lo = target.get_bit(2 * i);
            let lo_idx = self.add_variable(if lo { Fr::one() } else { Fr::zero() });
            self.create_bool_gate(lo_idx);

            let quad_idx;

            if is_edge_case {
                quad_idx = lo_idx;
            } else {
                let hi = target.get_bit(2 * i + 1);
                let hi_idx = self.add_variable(if hi { Fr::one() } else { Fr::zero() });
                self.create_bool_gate(hi_idx);

                let quad = (if lo { 1 } else { 0 }) + (if hi { 2 } else { 0 });
                quad_idx = self.add_variable(Fr::from(quad));

                self.create_add_gate(&AddTriple {
                    a: lo_idx,
                    b: hi_idx,
                    c: quad_idx,
                    a_scaling: Fr::one(),
                    b_scaling: Fr::one() + Fr::one(),
                    c_scaling: -Fr::one(),
                    const_scaling: Fr::zero(),
                });
            }

            if i == num_quads - 1 {
                accumulators.push(quad_idx);
                accumulator = self.get_variable(quad_idx);
                accumulator_idx = quad_idx;
            } else {
                let mut new_accumulator = accumulator + accumulator;
                new_accumulator += new_accumulator;
                new_accumulator += self.get_variable(quad_idx);
                let new_accumulator_idx = self.add_variable(new_accumulator);
                self.create_add_gate(&AddTriple {
                    a: accumulator_idx,
                    b: quad_idx,
                    c: new_accumulator_idx,
                    a_scaling: four,
                    b_scaling: Fr::one(),
                    c_scaling: -Fr::one(),
                    const_scaling: Fr::zero(),
                });
                accumulators.push(new_accumulator_idx);
                accumulator = new_accumulator;
                accumulator_idx = new_accumulator_idx;
            }
        }

        self.assert_equal(witness_index, accumulator_idx, msg);
        accumulators
    }

    fn create_logic_constraint(
        &mut self,
        a: u32,
        b: u32,
        num_bits: usize,
        is_xor_gate: bool,
    ) -> AccumulatorTriple {
        self.assert_valid_variables(&vec![a, b][..]);

        let mut accumulators = AccumulatorTriple::default();

        let left_witness_value = self.get_variable(a).into_bigint();
        let right_witness_value = self.get_variable(b).into_bigint();

        let mut left_accumulator = Fr::zero();
        let mut right_accumulator = Fr::zero();
        let mut out_accumulator = Fr::zero();

        let mut left_accumulator_idx = self.cbd.read().unwrap().zero_idx;
        let mut right_accumulator_idx = self.cbd.read().unwrap().zero_idx;
        let mut out_accumulator_idx = self.cbd.read().unwrap().zero_idx;

        let four = Fr::from(4);
        let neg_two = -Fr::from(2);

        for i in (0..num_bits).rev().step_by(2) {
            let left_hi_val = left_witness_value.get_bit(i);
            let left_lo_val = left_witness_value.get_bit(i - 1);
            let right_hi_val = right_witness_value.get_bit(i);
            let right_lo_val = right_witness_value.get_bit(i - 1);

            let left_hi_idx = self.add_variable(if left_hi_val { Fr::one() } else { Fr::zero() });
            let left_lo_idx = self.add_variable(if left_lo_val { Fr::one() } else { Fr::zero() });
            let right_hi_idx = self.add_variable(if right_hi_val { Fr::one() } else { Fr::zero() });
            let right_lo_idx = self.add_variable(if right_lo_val { Fr::one() } else { Fr::zero() });

            let out_hi_val = if is_xor_gate {
                left_hi_val ^ right_hi_val
            } else {
                left_hi_val & right_hi_val
            };
            let out_lo_val = if is_xor_gate {
                left_lo_val ^ right_lo_val
            } else {
                left_lo_val & right_lo_val
            };

            let out_hi_idx = self.add_variable(if out_hi_val { Fr::one() } else { Fr::zero() });
            let out_lo_idx = self.add_variable(if out_lo_val { Fr::one() } else { Fr::zero() });

            self.create_bool_gate(left_hi_idx);
            self.create_bool_gate(right_hi_idx);
            self.create_bool_gate(out_hi_idx);

            self.create_bool_gate(left_lo_idx);
            self.create_bool_gate(right_lo_idx);
            self.create_bool_gate(out_lo_idx);

            // a & b = ab
            // a ^ b = a + b - ab
            self.create_poly_gate(&PolyTriple {
                a: left_hi_idx,
                b: right_hi_idx,
                c: out_hi_idx,
                q_m: if is_xor_gate { neg_two } else { Fr::one() },
                q_l: if is_xor_gate { Fr::one() } else { Fr::zero() },
                q_r: if is_xor_gate { Fr::one() } else { Fr::zero() },
                q_o: -Fr::one(),
                q_c: Fr::zero(),
            });

            self.create_poly_gate(&PolyTriple {
                a: left_lo_idx,
                b: right_lo_idx,
                c: out_lo_idx,
                q_m: if is_xor_gate { neg_two } else { Fr::one() },
                q_l: if is_xor_gate { Fr::one() } else { Fr::zero() },
                q_r: if is_xor_gate { Fr::one() } else { Fr::zero() },
                q_o: -Fr::one(),
                q_c: Fr::zero(),
            });

            let left_quad = self.get_variable(left_lo_idx)
                + self.get_variable(left_hi_idx)
                + self.get_variable(left_hi_idx);
            let right_quad = self.get_variable(right_lo_idx)
                + self.get_variable(right_hi_idx)
                + self.get_variable(right_hi_idx);
            let out_quad = self.get_variable(out_lo_idx)
                + self.get_variable(out_hi_idx)
                + self.get_variable(out_hi_idx);

            let left_quad_idx = self.add_variable(left_quad);
            let right_quad_idx = self.add_variable(right_quad);
            let out_quad_idx = self.add_variable(out_quad);

            let mut new_left_accumulator = left_accumulator + left_accumulator;
            new_left_accumulator += new_left_accumulator;
            new_left_accumulator += left_quad;
            let new_left_accumulator_idx = self.add_variable(new_left_accumulator);

            self.create_add_gate(&AddTriple {
                a: left_accumulator_idx,
                b: left_quad_idx,
                c: new_left_accumulator_idx,
                a_scaling: four,
                b_scaling: Fr::one(),
                c_scaling: -Fr::one(),
                const_scaling: Fr::zero(),
            });

            let mut new_right_accumulator = right_accumulator + right_accumulator;
            new_right_accumulator += new_right_accumulator;
            new_right_accumulator += right_quad;
            let new_right_accumulator_idx = self.add_variable(new_right_accumulator);

            self.create_add_gate(&AddTriple {
                a: right_accumulator_idx,
                b: right_quad_idx,
                c: new_right_accumulator_idx,
                a_scaling: four,
                b_scaling: Fr::one(),
                c_scaling: -Fr::one(),
                const_scaling: Fr::zero(),
            });

            let mut new_out_accumulator = out_accumulator + out_accumulator;
            new_out_accumulator += new_out_accumulator;
            new_out_accumulator += out_quad;
            let new_out_accumulator_idx = self.add_variable(new_out_accumulator);

            self.create_add_gate(&AddTriple {
                a: out_accumulator_idx,
                b: out_quad_idx,
                c: new_out_accumulator_idx,
                a_scaling: four,
                b_scaling: Fr::one(),
                c_scaling: -Fr::one(),
                const_scaling: Fr::zero(),
            });

            accumulators.left.push(new_left_accumulator_idx);
            accumulators.right.push(new_right_accumulator_idx);
            accumulators.out.push(new_out_accumulator_idx);

            left_accumulator = new_left_accumulator;
            left_accumulator_idx = new_left_accumulator_idx;

            right_accumulator = new_right_accumulator;
            right_accumulator_idx = new_right_accumulator_idx;

            out_accumulator = new_out_accumulator;
            out_accumulator_idx = new_out_accumulator_idx;
        }

        accumulators
    }

    fn fix_witness(&mut self, witness_index: u32, witness_value: &Fr) {
        self.assert_valid_variables(&vec![witness_index][..]);

        let mut cbd = self.cbd.write().unwrap();

        cbd.w_l.push(witness_index);
        let zero_idx = cbd.zero_idx;
        cbd.w_r.push(zero_idx);
        cbd.w_o.push(zero_idx);
        cbd.selectors[StandardSelectors::QM as usize].push(Fr::zero());
        cbd.selectors[StandardSelectors::Q1 as usize].push(Fr::one());
        cbd.selectors[StandardSelectors::Q2 as usize].push(Fr::zero());
        cbd.selectors[StandardSelectors::Q3 as usize].push(Fr::zero());
        cbd.selectors[StandardSelectors::QC as usize].push(-*witness_value);
        cbd.num_gates += 1;
    }

    /// Stores a constant variable.
    ///
    /// # Arguments
    ///
    /// * `variable` - A constant value of type `Fr` to be stored.
    ///
    /// # Returns
    ///
    /// * Returns the index of the stored variable.

    fn put_constant_variable(&mut self, variable: Fr) -> u32 {
        #[allow(clippy::map_entry)]
        // todo fix map entry syntax
        if self.constant_variable_indices.contains_key(&variable) {
            *self.constant_variable_indices.get(&variable).unwrap()
        } else {
            let variable_index = self.add_variable(variable);
            self.fix_witness(variable_index, &variable);
            self.constant_variable_indices
                .insert(variable, variable_index);
            variable_index
        }
    }

    /// Creates a logical AND constraint between two variables over a certain number of bits.
    ///
    /// # Arguments
    ///
    /// * `a` - The index of the first variable.
    /// * `b` - The index of the second variable.
    /// * `num_bits` - The number of bits over which the AND operation is performed.
    ///
    /// # Returns
    ///
    /// * Returns an `AccumulatorTriple` that represents the AND constraint.

    fn create_and_constraint(&mut self, a: u32, b: u32, num_bits: usize) -> AccumulatorTriple {
        self.create_logic_constraint(a, b, num_bits, false)
    }
    /// Creates a logical XOR constraint between two variables over a certain number of bits.
    ///
    /// # Arguments
    ///
    /// * `a` - The index of the first variable.
    /// * `b` - The index of the second variable.
    /// * `num_bits` - The number of bits over which the XOR operation is performed.
    ///
    /// # Returns
    ///
    /// * Returns an `AccumulatorTriple` that represents the XOR constraint.

    fn create_xor_constraint(&mut self, a: u32, b: u32, num_bits: usize) -> AccumulatorTriple {
        self.create_logic_constraint(a, b, num_bits, true)
    }
    /// Computes the proving key.
    ///
    /// This function first checks if the circuit_proving_key is already available. If not,
    /// it computes the base proving key and the sigma permutations. It also sets up indices
    /// for recursive proof public inputs and flags if the key contains a recursive proof.
    ///
    /// # Returns
    ///
    /// * Returns a `Rc<ProvingKey>`, a reference counted proving key.

    fn compute_proving_key(&mut self) -> Arc<RwLock<ProvingKey<Fr>>> {
        let cbd = self.cbd.clone();
        let cbd = cbd.read().unwrap();

        if let Some(proving_key) = cbd.circuit_proving_key.clone() {
            return proving_key.clone();
        }
        let composer_type = self.own_type;
        self.compute_proving_key_base(composer_type, 0, 0);
        self.compute_sigma_permutations(cbd.circuit_proving_key.clone().unwrap(), 3, false);

        (*cbd.circuit_proving_key.clone().unwrap())
            .write()
            .unwrap()
            .recursive_proof_public_input_indices = cbd
            .circuit_proving_key
            .clone()
            .unwrap()
            .read()
            .unwrap()
            .recursive_proof_public_input_indices
            .clone();

        (*cbd.circuit_proving_key.clone().unwrap())
            .write()
            .unwrap()
            .contains_recursive_proof = self.contains_recursive_proof;

        cbd.circuit_proving_key.clone().unwrap()
    }

    /// Computes the verification key consisting of selector precommitments.
    ///
    /// If the `circuit_verification_key` already exists, it's returned. Otherwise,
    /// it first ensures the `circuit_proving_key` is computed and then computes
    /// the `circuit_verification_key` using the `compute_verification_key_base` method.
    /// It also sets up indices for recursive proof public inputs and flags if the key
    /// contains a recursive proof.
    ///
    /// # Returns
    ///
    /// * Returns an `Rc<VerificationKey>`, a reference counted verification key.
    fn compute_verification_key(&mut self) -> Result<Arc<RwLock<VerificationKey<Fr>>>> {
        let cbd = self.cbd.clone();
        let mut cbd = cbd.write().unwrap();

        if let Some(ref key) = cbd.circuit_verification_key {
            return Ok(key.clone());
        }
        if cbd.circuit_proving_key.is_none() {
            self.compute_proving_key();
        }

        let circuit_verification_key = self.compute_verification_key_base(
            cbd.circuit_proving_key.clone().unwrap(),
            cbd.crs_factory.get_verifier_crs()?.unwrap(),
        )?;
        cbd.circuit_verification_key = Some(circuit_verification_key.clone());

        {
            let mut verification_key = circuit_verification_key.write().unwrap();
            verification_key.composer_type = self.own_type;
            verification_key.recursive_proof_public_input_indices = cbd
                .circuit_proving_key
                .clone()
                .unwrap()
                .read()
                .unwrap()
                .recursive_proof_public_input_indices
                .clone();
            verification_key.contains_recursive_proof = self.contains_recursive_proof;
        }

        Ok(circuit_verification_key)
    }

    /// Computes the witness with standard settings (wire width = 3).
    ///
    /// Calls the `compute_witness_base` method from `ComposerBase` with the standard
    /// program width.
    fn compute_witness(&mut self) {
        self.compute_witness_base(self.settings.program_width(), None);
    }

    /// Creates a verifier.
    ///
    /// It first computes the verification key, then constructs a `Verifier`
    /// using the computed key and the manifest of public inputs.
    /// Finally, it adds a `KateCommitmentScheme` to the verifier and returns it.
    fn create_verifier(&mut self) -> Result<Verifier<Keccak256>> {
        let cbd = self.cbd.clone();
        let cbd = cbd.read().unwrap();

        self.compute_verification_key()?;
        let mut output_state = Verifier::new(
            Some(cbd.circuit_verification_key.as_ref().unwrap().clone()),
            self.create_manifest(cbd.public_inputs.len()),
        );

        output_state.commitment_scheme =
            Box::new(KateCommitmentScheme::new(output_state.settings.clone()));

        Ok(output_state)
    }

    /// Creates a prover.
    ///
    /// This involves several steps:
    ///   1. Computing the starting polynomials (q_l, sigma, witness polynomials).
    ///   2. Initializing a `Prover` with the computed key and manifest of public inputs.
    ///   3. Adding `Permutation` and `Arithmetic` widgets to the prover.
    ///   4. Adding a `KateCommitmentScheme` to the prover.
    ///
    /// # Returns
    ///
    /// * Returns an initialized `Prover`.
    fn create_prover(&mut self) -> Prover<Keccak256> {
        self.compute_proving_key();
        self.compute_witness();

        let cbd = self.cbd.read().unwrap();

        let mut output_state = Prover::new(
            Some(Arc::clone(cbd.circuit_proving_key.as_ref().unwrap())),
            Some(self.create_manifest(cbd.public_inputs.len())),
            None,
        );

        output_state.random_widgets.push(Box::new(
            ProverPermutationWidget::<Keccak256, 3, false, 4>::new(
                cbd.circuit_proving_key.clone().unwrap(),
            ),
        ));

        let arithmetic_widget =
            ProverArithmeticWidget::new(cbd.circuit_proving_key.clone().unwrap());

        output_state
            .transition_widgets
            .push(Box::new(arithmetic_widget));

        output_state.commitment_scheme = KateCommitmentScheme::new(output_state.settings.clone());

        output_state
    }

    /// Asserts that the value at the given index equals a constant.
    ///
    /// If the value at the index `a_idx` is not equal to the constant `b` and the `failed` method returns `false`,
    /// it will call the `failure` method with the provided message.
    /// Then, it gets the index of the constant variable `b` and asserts the equality between variables at `a_idx` and `b_idx`.
    fn assert_equal_constant(&mut self, a_idx: usize, b: Fr, msg: String) {
        if self.cbd.read().unwrap().variables[a_idx] != b && !self.failed() {
            self.failure(msg.clone());
        }
        let b_idx = self.put_constant_variable(b);
        self.assert_equal(a_idx as u32, b_idx, msg);
    }
    /// Checks if all the circuit gates are correct given the witnesses.
    ///
    /// It iterates through each gate and checks if the identity holds.
    /// If the sum of the gate's selectors and variables isn't zero, the circuit is incorrect.
    ///
    /// # Returns
    ///
    /// * Returns `true` if the circuit is correct, `false` otherwise.
    fn check_circuit(&self) -> bool {
        let cbd = self.cbd.read().unwrap();

        for i in 0..cbd.num_gates {
            let left = self.get_variable(cbd.w_l[i]);
            let right = self.get_variable(cbd.w_r[i]);
            let output = self.get_variable(cbd.w_o[i]);
            let q_m = cbd.selectors[StandardSelectors::QM as usize][i];
            let q_1 = cbd.selectors[StandardSelectors::Q1 as usize][i];
            let q_2 = cbd.selectors[StandardSelectors::Q2 as usize][i];
            let q_3 = cbd.selectors[StandardSelectors::Q3 as usize][i];
            let q_c = cbd.selectors[StandardSelectors::QC as usize][i];
            let gate_sum = q_m * left * right + q_1 * left + q_2 * right + q_3 * output + q_c;
            if gate_sum != Fr::zero() {
                return false;
            }
        }
        true
    }
}

#[cfg(test)]
mod test {
    use ark_bn254::Fr;
    use ark_ff::{FftField, Field};
    use ark_std::{One, UniformRand, Zero};

    use crate::plonk::composer::composer_base::ComposerBase;
    use crate::plonk::composer::standard_composer::StandardComposer;
<<<<<<< HEAD
    use crate::proof_system::arithmetization::{AddTriple, MulTriple};

    // TODO: make this a 'new' function in arithmetization file
    //  convert all others to this format too
    //  find all instance that used the struct constructor directly and replace them
    fn add_triple<Fr: Field + FftField>(
        a: u32,
        b: u32,
        c: u32,
        a_scaling: Fr,
        b_scaling: Fr,
        c_scaling: Fr,
        const_scaling: Fr,
    ) -> AddTriple<Fr> {
        AddTriple {
            a,
            b,
            c,
            a_scaling,
            b_scaling,
            c_scaling,
            const_scaling,
        }
    }

    // TODO: make this a 'new' function in arithmetization file
    //  convert all others to this format too
    //  find all instance that used the struct constructor directly and replace them
    fn mul_triple<Fr: Field + FftField>(
        a: u32,
        b: u32,
        c: u32,
        mul_scaling: Fr,
        c_scaling: Fr,
        const_scaling: Fr,
    ) -> MulTriple<Fr> {
        MulTriple {
            a,
            b,
            c,
            mul_scaling,
            c_scaling,
            const_scaling,
        }
    }
=======
    use crate::proof_system::arithmetization::{MulTriple, AddTriple};
>>>>>>> 47fc7bd7

    #[test]
    fn base_case() {
        // TODO: figure out what the inputs to these functions are
        let mut circuit_constructor = StandardComposer::new(5, 10, vec![]);
        circuit_constructor.add_public_variable(Fr::from(1));
        assert!(circuit_constructor.check_circuit());
    }

    #[test]
    fn test_grumpkin_base_case() {
        // TODO: Use Grumpkin curve StandardComposer
        // Issue
        // Standard composer is configured with the BN254 curve
        let mut circuit_constructor = StandardComposer::new(5, 10, vec![]);
        
        let a = Fr::from(1);

        circuit_constructor.add_public_variable(a);

        let b = Fr::from(1);
        let c = a + b;
        let d = a + c;

        let a_idx = circuit_constructor.add_variable(a);
        let b_idx = circuit_constructor.add_variable(b);
        let c_idx = circuit_constructor.add_variable(c);
        let d_idx = circuit_constructor.add_variable(d);

        let w_l_2_idx = circuit_constructor.add_variable(Fr::from(2));
        let w_r_2_idx = circuit_constructor.add_variable(Fr::from(2));
        let w_o_2_idx = circuit_constructor.add_variable(Fr::from(4));
        
        circuit_constructor.create_mul_gate(&MulTriple {
            a: w_l_2_idx,
            b: w_r_2_idx,
            c: w_o_2_idx,
            mul_scaling: Fr::one(),
            c_scaling: -Fr::one(),
            const_scaling: Fr::zero(),
        });

        circuit_constructor.create_add_gate(&AddTriple{
            a: a_idx,
            b: b_idx,
            c: c_idx,
            a_scaling: Fr::one(),
            b_scaling: Fr::one(),
            c_scaling: -Fr::one(),
            const_scaling: Fr::zero(),
        });

        circuit_constructor.create_add_gate(&AddTriple{
            a: d_idx,
            b: c_idx,
            c: a_idx,
            a_scaling: Fr::one(),
            b_scaling: -Fr::one(),
            c_scaling: -Fr::one(),
            const_scaling: Fr::zero(),
        });

        circuit_constructor.create_add_gate(&AddTriple{
            a: d_idx,
            b: c_idx,
            c: b_idx,
            a_scaling: Fr::one(),
            b_scaling: -Fr::one(),
            c_scaling: -Fr::one(),
            const_scaling: Fr::zero(),
        });

        let result = circuit_constructor.check_circuit();

        assert!(result, "Circuit check failed");

    }

    #[test]
    fn test_add_gate() {
        // TODO: figure out what the inputs to these functions are
        let mut circuit_constructor = StandardComposer::new(5, 10, vec![]);

        let a = Fr::one();
        let b = Fr::one();
        let c = a + b;
        let d = a + c;

        let a_idx = circuit_constructor.add_public_variable(a);
        let b_idx = circuit_constructor.add_public_variable(b);
        let c_idx = circuit_constructor.add_public_variable(c);
        let d_idx = circuit_constructor.add_public_variable(d);

        circuit_constructor.create_add_gate(&add_triple(
            a_idx,
            b_idx,
            c_idx,
            Fr::one(),
            Fr::one(),
            -Fr::one(),
            Fr::zero(),
        ));
        circuit_constructor.create_add_gate(&add_triple(
            d_idx,
            c_idx,
            a_idx,
            Fr::one(),
            -Fr::one(),
            -Fr::one(),
            Fr::zero(),
        ));

        for i in 0..31 {
            circuit_constructor.create_add_gate(&add_triple(
                a_idx,
                b_idx,
                c_idx,
                Fr::one(),
                Fr::one(),
                -Fr::one(),
                Fr::zero(),
            ));
        }

        assert!(circuit_constructor.check_circuit());
    }

    #[test]
    fn test_mul_gate_proofs() {
        // TODO: figure out the correct input to this
        let mut circuit_constructor = StandardComposer::new(5, 10, vec![]);

        let mut rng = rand::thread_rng();
        let q = (0..7).map(|_| Fr::rand(&mut rng)).collect::<Vec<Fr>>();
        let q_inv = q
            .iter()
            .map(|val| val.inverse().expect("should have inverse"))
            .collect::<Vec<Fr>>();

        let a = Fr::rand(&mut rng);
        let b = Fr::rand(&mut rng);
        let c = -((((q[0] * a) + (q[1] * b)) + q[3]) * q_inv[2]);
        let d = -(((q[4] * (a * b)) + q[6]) * q_inv[5]);

        let a_idx = circuit_constructor.add_variable(a);
        let b_idx = circuit_constructor.add_variable(b);
        let c_idx = circuit_constructor.add_variable(c);
        let d_idx = circuit_constructor.add_variable(d);

        for i in 0..24 {
            circuit_constructor
                .create_add_gate(&add_triple(a_idx, b_idx, c_idx, q[0], q[1], q[2], q[3]));
            circuit_constructor.create_mul_gate(&mul_triple(a_idx, b_idx, d_idx, q[4], q[5], q[6]));
        }

        assert!(circuit_constructor.check_circuit());
    }
}<|MERGE_RESOLUTION|>--- conflicted
+++ resolved
@@ -1206,7 +1206,6 @@
 
     use crate::plonk::composer::composer_base::ComposerBase;
     use crate::plonk::composer::standard_composer::StandardComposer;
-<<<<<<< HEAD
     use crate::proof_system::arithmetization::{AddTriple, MulTriple};
 
     // TODO: make this a 'new' function in arithmetization file
@@ -1252,9 +1251,6 @@
             const_scaling,
         }
     }
-=======
-    use crate::proof_system::arithmetization::{MulTriple, AddTriple};
->>>>>>> 47fc7bd7
 
     #[test]
     fn base_case() {
