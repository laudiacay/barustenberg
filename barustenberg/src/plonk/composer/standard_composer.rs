--- conflicted
+++ resolved
@@ -1206,11 +1206,7 @@
 
     use crate::plonk::composer::composer_base::ComposerBase;
     use crate::plonk::composer::standard_composer::StandardComposer;
-<<<<<<< HEAD
     use crate::proof_system::arithmetization::{MulTriple, AddTriple};
-=======
-    use crate::proof_system::arithmetization::AddTriple;
->>>>>>> 1cbb6519
 
     #[test]
     fn base_case() {
@@ -1221,7 +1217,6 @@
     }
 
     #[test]
-<<<<<<< HEAD
     fn test_grumpkin_base_case() {
         // TODO: Use Grumpkin curve StandardComposer
         // Issue
@@ -1246,49 +1241,51 @@
         let w_o_2_idx = circuit_constructor.add_variable(Fr::from(4));
         
         circuit_constructor.create_mul_gate(&MulTriple {
-            a: w_l_2_idx.clone(),
+            a: w_l_2_idx,
             b: w_r_2_idx,
             c: w_o_2_idx,
-            mul_scaling: Fr::from(1),
-            c_scaling: -Fr::from(1),
-            const_scaling: Fr::from(0),
+            mul_scaling: Fr::one(),
+            c_scaling: -Fr::one(),
+            const_scaling: Fr::zero(),
         });
 
         circuit_constructor.create_add_gate(&AddTriple{
             a: a_idx,
             b: b_idx,
             c: c_idx,
-            a_scaling: Fr::from(1),
-            b_scaling: Fr::from(1),
-            c_scaling: -Fr::from(1),
-            const_scaling: Fr::from(0),
+            a_scaling: Fr::one(),
+            b_scaling: Fr::one(),
+            c_scaling: -Fr::one(),
+            const_scaling: Fr::zero(),
         });
 
         circuit_constructor.create_add_gate(&AddTriple{
             a: d_idx,
             b: c_idx,
             c: a_idx,
-            a_scaling: Fr::from(1),
-            b_scaling: -Fr::from(1),
-            c_scaling: -Fr::from(1),
-            const_scaling: Fr::from(0),
+            a_scaling: Fr::one(),
+            b_scaling: -Fr::one(),
+            c_scaling: -Fr::one(),
+            const_scaling: Fr::zero(),
         });
 
         circuit_constructor.create_add_gate(&AddTriple{
             a: d_idx,
             b: c_idx,
             c: b_idx,
-            a_scaling: Fr::from(1),
-            b_scaling: -Fr::from(1),
-            c_scaling: -Fr::from(1),
-            const_scaling: Fr::from(0),
+            a_scaling: Fr::one(),
+            b_scaling: -Fr::one(),
+            c_scaling: -Fr::one(),
+            const_scaling: Fr::zero(),
         });
 
         let result = circuit_constructor.check_circuit();
 
         assert!(result, "Circuit check failed");
 
-=======
+    }
+
+    #[test]
     fn test_add_gate() {
         // TODO: figure out what the inputs to these functions are
         let mut circuit_constructor = StandardComposer::new(5, 10, vec![]);
@@ -1336,6 +1333,5 @@
         }
 
         assert!(circuit_constructor.check_circuit());
->>>>>>> 1cbb6519
     }
 }