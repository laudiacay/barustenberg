--- conflicted
+++ resolved
@@ -303,13 +303,8 @@
                             .unwrap()
                             .get_monomial_points();
 
-<<<<<<< HEAD
-                    let mut runtime_state: PippengerRuntimeState<Fr, G1Affine> =
-                        PippengerRuntimeState::<Fr, G1Affine>::new(msm_size);
-=======
                     let mut runtime_state: PippengerRuntimeState<ark_bn254::g1::Config> =
                         PippengerRuntimeState::new(msm_size);
->>>>>>> b2505743
                     let result = G1Affine::from(runtime_state.pippenger_unsafe(
                         (*mul_scalars).write().unwrap().coefficients.as_mut_slice(),
                         &(*srs_points)[..],
