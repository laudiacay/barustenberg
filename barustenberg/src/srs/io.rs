use anyhow::{anyhow, Result};
use ark_bn254::{Fq, Fq2, G1Affine, G2Affine};
use ark_ec::AffineRepr;
use ark_serialize::CanonicalDeserialize;
<<<<<<< HEAD
use byteorder::{BigEndian, ReadBytesExt, WriteBytesExt};
use std::{
    cmp::min,
    fs::File,
    io::{Read, Seek, SeekFrom},
    path::Path,
};
=======
use byteorder::ByteOrder;
use byteorder::ReadBytesExt;
use byteorder::WriteBytesExt;
use byteorder::{BigEndian, LittleEndian};
use std::cmp::min;
use std::fs::File;
use std::io::Read;
use std::io::Seek;
use std::io::SeekFrom;
use std::path::Path;
>>>>>>> 026d6690

const BLAKE2B_CHECKSUM_LENGTH: usize = 64;

#[derive(Debug, Default)]
struct Manifest {
    transcript_number: u32,
    total_transcripts: u32,
    total_g1_points: u32,
    total_g2_points: u32,
    num_g1_points: u32,
    num_g2_points: u32,
    start_from: u32,
}

fn get_transcript_size(manifest: &Manifest) -> usize {
    let manifest_size = std::mem::size_of::<Manifest>();
    let g1_buffer_size = std::mem::size_of::<Fq>() * 2 * manifest.num_g1_points as usize;
    let g2_buffer_size = std::mem::size_of::<Fq2>() * 2 * manifest.num_g2_points as usize;
    manifest_size + g1_buffer_size + g2_buffer_size + BLAKE2B_CHECKSUM_LENGTH
}

fn read_manifest(filename: &str) -> Result<Manifest> {
    let mut file = File::open(filename)?;

    Ok(Manifest {
        transcript_number: file.read_u32::<BigEndian>()?,
        total_transcripts: file.read_u32::<BigEndian>()?,
        total_g1_points: file.read_u32::<BigEndian>()?,
        total_g2_points: file.read_u32::<BigEndian>()?,
        num_g1_points: file.read_u32::<BigEndian>()?,
        num_g2_points: file.read_u32::<BigEndian>()?,
        start_from: file.read_u32::<BigEndian>()?,
    })
}

fn write_manifest(filename: &str, manifest: &Manifest) -> Result<()> {
    let mut file = File::create(filename)?;

    // Here you need to call file.write_u32::<BigEndian>(value)? for each field in Manifest
    file.write_u32::<BigEndian>(manifest.transcript_number)?;
    file.write_u32::<BigEndian>(manifest.total_transcripts)?;
    file.write_u32::<BigEndian>(manifest.total_g1_points)?;
    file.write_u32::<BigEndian>(manifest.total_g2_points)?;
    file.write_u32::<BigEndian>(manifest.num_g1_points)?;
    file.write_u32::<BigEndian>(manifest.num_g2_points)?;
    file.write_u32::<BigEndian>(manifest.start_from)?;

    Ok(())
}

fn convert_endianness_inplace(buffer: &mut [u8]) {
    for i in (0..buffer.len()).step_by(8) {
        let be = BigEndian::read_u64(&buffer[i..i + 8]);
        LittleEndian::write_u64(&mut buffer[i..i + 8], be);
    }
}

fn read_elements_from_buffer<G: AffineRepr>(elements: &mut [G], buffer: &mut [u8]) {
    for (element, chunk) in elements.iter_mut().zip(buffer.chunks_exact_mut(64)) {
        convert_endianness_inplace(chunk);
        #[allow(clippy::redundant_slicing)]
        if let Ok(val) = G::deserialize_uncompressed_unchecked(&chunk[..]) {
            *element = val;
        }
    }
}

fn get_file_size(filename: &str) -> std::io::Result<u64> {
    let metadata = std::fs::metadata(filename)?;
    Ok(metadata.len())
}

fn read_file_into_buffer(
    buffer: &mut [u8],
    size: usize,
    filename: &str,
    offset: u64,
    _amount: usize,
) -> std::io::Result<()> {
    let mut file = File::open(filename)?;
    file.seek(SeekFrom::Start(offset))?;
    let actual_size = file.read(buffer)?;
    if actual_size != size {
        return Err(std::io::Error::new(
            std::io::ErrorKind::Other,
            format!(
                "Only read {} bytes from file but expected {}.",
                actual_size, size
            ),
        ));
    }
    Ok(())
}

fn get_transcript_path(dir: &str, num: usize) -> String {
    format!("{}/monomial/transcript{:02}.dat", dir, num)
}

fn is_file_exist(file_name: &str) -> bool {
    Path::new(file_name).exists()
}

pub(crate) fn read_transcript_g1(
    monomials: &mut [G1Affine],
    degree: usize,
    dir: &str,
) -> Result<()> {
    let num = 0;
    let mut num_read = 0;
    let mut path = get_transcript_path(dir, num);

    while Path::new(&path).exists() && num_read < degree {
        let manifest = read_manifest(&path)?;

        let offset = std::mem::size_of::<Manifest>();
        let num_to_read = min(manifest.num_g1_points as usize, degree - num_read);
        let g1_buffer_size = std::mem::size_of::<Fq>() * 2 * num_to_read;
        let mut buffer = vec![0_u8; g1_buffer_size];

        let mut file = File::open(&path)?;
        file.seek(SeekFrom::Start(offset as u64))?;
        let mut file = file.take(g1_buffer_size as u64);
        file.read_exact(&mut buffer[..])?;

        // We must pass the size actually read to the second call, not the desired
        // g1_buffer_size as the file may have been smaller than this.
        let monomial = &mut monomials[num_read..];
        read_elements_from_buffer(monomial, &mut buffer);

        num_read += num_to_read;
        path = get_transcript_path(dir, num + 1);
    }

    if num_read < degree {
        return Err(anyhow!(
                "Only read {} points from {}, but require {}. Is your SRS large enough? \
                 Either run bootstrap.sh to download the transcript.dat files to `srs_db/ignition/`, \
                 or you might need to download extra transcript.dat files by editing \
                 `srs_db/download_ignition.sh` (but be careful, as this suggests you've \
                 just changed a circuit to exceed a new 'power of two' boundary).",
                num_read, path, degree
            )
        );
    }

    Ok(())
}

pub(crate) fn read_transcript_g2(g2_x: &mut G2Affine, dir: &str) -> Result<()> {
    let g2_size = std::mem::size_of::<Fq2>() * 2;
    assert!(std::mem::size_of::<G2Affine>() >= g2_size);
    let mut path = format!("{}/g2.dat", dir);

    if Path::new(&path).exists() {
        let mut buffer = vec![0_u8; g2_size];

        let file = File::open(&path)?;
        let mut file = file.take(g2_size as u64);
        file.read_exact(&mut buffer[..])?;
        convert_endianness_inplace(&mut buffer);

        // Again, size passed to second function should be size actually read
        *g2_x = G2Affine::deserialize_uncompressed(&mut &buffer[..])
            .map_err(|e| anyhow!("Failed to deserialize G2Affine from transcript file: {}", e))?;

        return Ok(());
    }

    // Get transcript starting at g0.dat
    path = get_transcript_path(dir, 0);

    let manifest = read_manifest(&path)?;

    let g2_buffer_offset = std::mem::size_of::<Fq>() * 2 * manifest.num_g1_points as usize;
    let offset = std::mem::size_of::<Manifest>() + g2_buffer_offset;

    let mut file = File::open(&path)?;
    file.seek(SeekFrom::Start(offset as u64))?;
    let mut buf = vec![0; g2_size];
    file.read_exact(&mut buf[..])?;
    convert_endianness_inplace(&mut buf);

    *g2_x = G2Affine::deserialize_uncompressed(&mut &buf[..])
        .map_err(|e| anyhow!("Failed to deserialize G2Affine from transcript file: {}", e))?;

    Ok(())
}

<<<<<<< HEAD
pub fn read_transcript(
    monomials: &mut Vec<G1Affine>,
=======
pub(crate) fn read_transcript(
    monomials: &mut [G1Affine],
>>>>>>> 026d6690
    g2_x: &mut G2Affine,
    degree: usize,
    path: &str,
) -> Result<()> {
    read_transcript_g1(monomials, degree, path)?;
    read_transcript_g2(g2_x, path)?;
    Ok(())
}<|MERGE_RESOLUTION|>--- conflicted
+++ resolved
@@ -2,15 +2,6 @@
 use ark_bn254::{Fq, Fq2, G1Affine, G2Affine};
 use ark_ec::AffineRepr;
 use ark_serialize::CanonicalDeserialize;
-<<<<<<< HEAD
-use byteorder::{BigEndian, ReadBytesExt, WriteBytesExt};
-use std::{
-    cmp::min,
-    fs::File,
-    io::{Read, Seek, SeekFrom},
-    path::Path,
-};
-=======
 use byteorder::ByteOrder;
 use byteorder::ReadBytesExt;
 use byteorder::WriteBytesExt;
@@ -21,7 +12,6 @@
 use std::io::Seek;
 use std::io::SeekFrom;
 use std::path::Path;
->>>>>>> 026d6690
 
 const BLAKE2B_CHECKSUM_LENGTH: usize = 64;
 
@@ -210,13 +200,8 @@
     Ok(())
 }
 
-<<<<<<< HEAD
-pub fn read_transcript(
-    monomials: &mut Vec<G1Affine>,
-=======
 pub(crate) fn read_transcript(
     monomials: &mut [G1Affine],
->>>>>>> 026d6690
     g2_x: &mut G2Affine,
     degree: usize,
     path: &str,
